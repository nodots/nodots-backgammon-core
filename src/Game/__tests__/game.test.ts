--- conflicted
+++ resolved
@@ -926,10 +926,6 @@
     it('should create a new game with default settings', async () => {
       const game = Game.createNewGame('user1', 'user2', true, true, false) // Robot vs Human
       expect(game).toBeDefined()
-<<<<<<< HEAD
-      // Robot games automatically advance to 'moving' state
-      expect(game.stateKind).toBe('moving')
-=======
       expect(game.stateKind).toBe('rolled-for-start')
 
       // If a robot won the roll for start, they should automatically complete their turn
@@ -945,7 +941,6 @@
         expect(game.stateKind).toBe('rolled-for-start')
       }
 
->>>>>>> 9804b8ff
       expect(game.players).toHaveLength(2)
       expect(game.activeColor).toBeDefined()
       expect(game.activePlayer).toBeDefined()
@@ -969,8 +964,7 @@
         config
       )
       expect(game).toBeDefined()
-      // Robot games automatically advance to 'moving' state
-      expect(game.stateKind).toBe('moving')
+      expect(game.stateKind).toBe('rolled-for-start')
       expect(game.players).toHaveLength(2)
       expect(game.activeColor).toBe('black')
       expect(game.activePlayer?.color).toBe('black')
