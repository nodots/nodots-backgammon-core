--- conflicted
+++ resolved
@@ -1,10 +1,6 @@
 import { describe, expect, it } from '@jest/globals'
 import {
   BackgammonColor,
-<<<<<<< HEAD
-  BackgammonGameMoving,
-=======
->>>>>>> b12de3ce
   BackgammonGameRolledForStart,
   BackgammonGameRollingForStart,
   BackgammonPlayerActive,
@@ -123,11 +119,7 @@
         players
       ) as BackgammonGameRollingForStart
       const gameRolling = Game.rollForStart(gameStart)
-<<<<<<< HEAD
-      expect(gameRolling.stateKind).toBe('rolling')
-=======
       expect(gameRolling.stateKind).toBe('rolled-for-start')
->>>>>>> b12de3ce
       expect(gameRolling.activeColor).toBeDefined()
       expect(gameRolling.activePlayer).toBeDefined()
       expect(gameRolling.inactivePlayer).toBeDefined()
@@ -265,14 +257,20 @@
         stateKind: 'rolled-for-start',
         activeColor: 'invalid' as BackgammonColor,
         players: [
-          {
-            ...gameRolling.activePlayer,
-            stateKind: 'rolled-for-start',
-          } as BackgammonPlayerRolledForStart,
-          {
-            ...gameRolling.inactivePlayer,
-            stateKind: 'inactive',
-          } as BackgammonPlayerInactive,
+          Player.initialize(
+            gameRolling.activePlayer.color,
+            gameRolling.activePlayer.direction,
+            undefined,
+            gameRolling.activePlayer.id,
+            'rolled-for-start'
+          ) as BackgammonPlayerRolledForStart,
+          Player.initialize(
+            gameRolling.inactivePlayer.color,
+            gameRolling.inactivePlayer.direction,
+            undefined,
+            gameRolling.inactivePlayer.id,
+            'inactive'
+          ) as BackgammonPlayerInactive,
         ] as BackgammonPlayers,
       } as BackgammonGameRolledForStart
 
