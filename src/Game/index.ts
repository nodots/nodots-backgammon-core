import {
  BackgammonBoard,
  BackgammonChecker,
  BackgammonColor,
  BackgammonCube,
  BackgammonDieValue,
  BackgammonGame,
  BackgammonGameDoubled,
  BackgammonGameMoved,
  BackgammonGameMoving,
  BackgammonGamePreparingMove,
  BackgammonGameRolled,
  BackgammonGameRolledForStart,
  BackgammonGameRolling,
  BackgammonGameRollingForStart,
  BackgammonGameStateKind,
  BackgammonMoveOrigin,
  BackgammonMoveSkeleton,
  BackgammonPlay,
  BackgammonPlayerActive,
  BackgammonPlayerDoubled,
  BackgammonPlayerInactive,
  BackgammonPlayerRolledForStart,
  BackgammonPlayerRolling,
  BackgammonPlayers,
  BackgammonPlayerWinner,
  BackgammonPlayMoving,
  BackgammonPlayRolled,
} from '@nodots-llc/backgammon-types/dist'
import { generateId, Player, randomBackgammonColor } from '..'
import { Board } from '../Board'
import { Checker } from '../Checker'
import { Cube } from '../Cube'
import { Dice } from '../Dice'
import { BackgammonMoveDirection, Play } from '../Play'
import { logger } from '../utils/logger'

// Hardcoded constant to avoid import issues during build
const MAX_PIP_COUNT = 167

// ⚠️  CRITICAL TECH DEBT: DICE DATA DUPLICATION ⚠️
// This module contains duplicate storage of dice roll values:
// - player.dice.currentRoll (UI display purposes)
// - game.activePlay.moves[n].dieValue (move execution logic)
// This creates maintenance overhead and potential data inconsistencies.
// See preservation logic in confirmTurn() and confirmTurnFromMoved() for examples.
export * from '../index'

// GameProps is now imported from @nodots-llc/backgammon-types

export class Game {
  id: string = generateId()
  stateKind!: BackgammonGameStateKind
  players!: BackgammonPlayers
  board!: Board
  cube!: Cube
  activeColor!: BackgammonColor
  activePlay!: BackgammonPlay
  activePlayer!: BackgammonPlayerActive
  inactivePlayer!: BackgammonPlayerInactive

  /**
   * Creates a new game between two players
   * This is the main entry point for creating games - handles all player assignments and board setup
   *
   * @param player1UserId - User ID for player 1
   * @param player2UserId - User ID for player 2
   * @param autoRollForStart - Whether to auto roll for start
   * @param player1IsRobot - Whether player 1 is a robot
   * @param player2IsRobot - Whether player 2 is a robot
   * @param colorDirectionConfig - Optional: { blackDirection, whiteDirection, blackFirst } for explicit control (for tests)
   */
  public static createNewGame = function createNewGame(
    player1UserId: string,
    player2UserId: string,
    autoRollForStart: boolean = true,
    player1IsRobot: boolean = true,
    player2IsRobot: boolean = true,
    colorDirectionConfig?: {
      blackDirection: BackgammonMoveDirection
      whiteDirection: BackgammonMoveDirection
      blackFirst?: boolean
    }
  ): BackgammonGame {
    // Determine color and direction assignments
    let blackDirection: BackgammonMoveDirection
    let whiteDirection: BackgammonMoveDirection
    let blackFirst: boolean

    if (colorDirectionConfig) {
      blackDirection = colorDirectionConfig.blackDirection
      whiteDirection = colorDirectionConfig.whiteDirection
      blackFirst = colorDirectionConfig.blackFirst ?? true
    } else {
      // Randomize directions for real games
      if (Math.random() < 0.5) {
        blackDirection = 'clockwise'
        whiteDirection = 'counterclockwise'
        blackFirst = true
      } else {
        blackDirection = 'counterclockwise'
        whiteDirection = 'clockwise'
        blackFirst = false
      }
    }

    // Assign user IDs and robot flags to colors
    const playerConfigs = blackFirst
      ? [
          {
            color: 'black' as BackgammonColor,
            direction: blackDirection,
            userId: player1UserId,
            isRobot: player1IsRobot,
          },
          {
            color: 'white' as BackgammonColor,
            direction: whiteDirection,
            userId: player2UserId,
            isRobot: player2IsRobot,
          },
        ]
      : [
          {
            color: 'white' as BackgammonColor,
            direction: whiteDirection,
            userId: player1UserId,
            isRobot: player1IsRobot,
          },
          {
            color: 'black' as BackgammonColor,
            direction: blackDirection,
            userId: player2UserId,
            isRobot: player2IsRobot,
          },
        ]

    const players = playerConfigs.map((cfg) =>
      Player.initialize(
        cfg.color as BackgammonColor,
        cfg.direction,
        undefined,
        generateId(),
        'inactive',
        cfg.isRobot,
        cfg.userId,
        MAX_PIP_COUNT
      )
    )

    // Ensure players is a tuple of length 2
    const playersTuple = players as [(typeof players)[0], (typeof players)[1]]

    // Create board with proper dual numbering system
    // The board expects: createBoardForPlayers(clockwiseColor, counterclockwiseColor)
    const board = Board.createBoardForPlayers(
      blackDirection === 'clockwise' ? 'black' : 'white',
      blackDirection === 'counterclockwise' ? 'black' : 'white'
    )

    // Initialize game
    let game: BackgammonGame = Game.initialize(
      playersTuple,
      generateId(),
      'rolling-for-start',
      board
    ) as BackgammonGameRollingForStart

    // Auto roll for start if requested
    if (autoRollForStart) {
      // --- FORCE ROBOT TO WIN ROLL FOR START IF PLAYING AGAINST HUMAN ---
      const robotPlayer = playersTuple.find((p) => p.isRobot)
      const humanPlayer = playersTuple.find((p) => !p.isRobot)
      if (
        robotPlayer &&
        humanPlayer &&
        playersTuple.filter((p) => p.isRobot).length === 1
      ) {
        // Force the robot to win the roll for start
        const desiredActiveColor = robotPlayer.color
        const rollingPlayers = playersTuple.map((p) =>
          p.color === desiredActiveColor
            ? Player.initialize(
                p.color,
                p.direction,
                Dice.initialize(p.color, 'rolling'), // Active player gets rolling dice
                p.id,
                'rolled-for-start',
                p.isRobot,
<<<<<<< HEAD
                p.userId
=======
                p.userId,
                p.pipCount
>>>>>>> 9804b8ff
              )
            : Player.initialize(
                p.color,
                p.direction,
                undefined,
                p.id,
                'inactive',
                p.isRobot,
<<<<<<< HEAD
                p.userId
=======
                p.userId,
                p.pipCount
>>>>>>> 9804b8ff
              )
        ) as BackgammonPlayers

        const activePlayer = rollingPlayers.find(
          (p) => p.color === desiredActiveColor
        ) as BackgammonPlayerRolledForStart
        const inactivePlayer = rollingPlayers.find(
          (p) => p.color !== desiredActiveColor
        ) as BackgammonPlayerInactive

        game = {
          ...game,
          stateKind: 'rolled-for-start',
          activeColor: desiredActiveColor,
          players: rollingPlayers,
          activePlayer,
          inactivePlayer,
        } as BackgammonGameRolledForStart
      } else if (colorDirectionConfig) {
        // When configuration is provided, respect the blackFirst setting
        const desiredActiveColor = blackFirst ? 'black' : 'white'

        // Manually create rolled-for-start state with the desired active color
        const rollingPlayers = playersTuple.map((p) =>
          p.color === desiredActiveColor
            ? Player.initialize(
                p.color,
                p.direction,
                Dice.initialize(p.color, 'rolling'), // Active player gets rolling dice
                p.id,
                'rolled-for-start',
                p.isRobot,
                p.userId,
                p.pipCount
              )
            : Player.initialize(
                p.color,
                p.direction,
                undefined,
                p.id,
                'inactive',
                p.isRobot,
                p.userId,
                p.pipCount
              )
        ) as BackgammonPlayers

        const activePlayer = rollingPlayers.find(
          (p) => p.color === desiredActiveColor
        ) as BackgammonPlayerRolledForStart
        const inactivePlayer = rollingPlayers.find(
          (p) => p.color !== desiredActiveColor
        ) as BackgammonPlayerInactive

        game = {
          ...game,
          stateKind: 'rolled-for-start',
          activeColor: desiredActiveColor,
          players: rollingPlayers,
          activePlayer,
          inactivePlayer,
        } as BackgammonGameRolledForStart
      } else {
        // No configuration provided, use random selection
        game = Game.rollForStart(game as BackgammonGameRollingForStart)
      }

<<<<<<< HEAD
      // --- AUTO-ADVANCE ROBOT AFTER WINNING ROLL FOR START ---
      // If the active player (who won the roll for start) is a robot, automatically advance through their turn
      if (game.stateKind === 'rolled-for-start' && game.activePlayer?.isRobot) {
        // Roll for the robot to get to 'rolled' or 'rolling' state
        const gameAfterRoll = Game.roll(game as BackgammonGameRolledForStart)

        // Game.roll() now always returns 'rolled' state
        // Robot didn't complete turn automatically, advance to moving state
        const preparingGame = Game.prepareMove(gameAfterRoll)
        game = Game.toMoving(preparingGame)
      }
=======
      // --- ROBOT AUTOMATION HANDLED BY Robot.makeOptimalMove() ---
      // Robot automation after winning roll-for-start is now handled by the API layer
      // calling Robot.makeOptimalMove() which provides complete turn automation
      // This prevents the problematic auto-advancement that left robots in 'moving' state
      // without executing actual moves
>>>>>>> 9804b8ff
    }

    return game
  }

  // Helper to create base game properties
  private static createBaseGameProperties() {
    return {
      createdAt: new Date(),
      gnuPositionId: '', // Will be calculated after board state is set
      version: '1.0.0',
      rules: {},
      settings: {
        allowUndo: false,
        allowResign: true,
        allowDraw: false,
        autoPlay: false,
        showHints: false,
        showProbabilities: false,
      },
    }
  }

  public static initialize = function initializeGame(
    players: BackgammonPlayers,
    id: string = generateId(),
    stateKind: BackgammonGameStateKind = 'rolling-for-start',
    board: BackgammonBoard = Board.initialize(),
    cube: BackgammonCube = Cube.initialize(),
    activePlay?: BackgammonPlay,
    activeColor?: BackgammonColor,
    activePlayer?: BackgammonPlayerActive,
    inactivePlayer?: BackgammonPlayerInactive,
    origin?: BackgammonMoveOrigin
  ): BackgammonGame {
    switch (stateKind) {
      case 'rolling-for-start':
        return {
          ...Game.createBaseGameProperties(),
          id,
          stateKind,
          players,
          board,
          cube,
        } as BackgammonGameRollingForStart
      case 'rolled-for-start':
        if (!activeColor) throw new Error('Active color must be provided')
        if (!activePlayer) throw new Error('Active player must be provided')
        if (!inactivePlayer) throw new Error('Inactive player must be provided')
        return {
          ...Game.createBaseGameProperties(),
          id,
          stateKind,
          players,
          board,
          cube,
          activeColor,
          activePlayer,
          inactivePlayer,
        } as BackgammonGameRolledForStart
      case 'rolling':
        if (!activeColor) throw new Error('Active color must be provided')
        if (!activePlayer) throw new Error('Active player must be provided')
        if (!inactivePlayer) throw new Error('Inactive player must be provided')
        return {
          ...Game.createBaseGameProperties(),
          id,
          stateKind,
          players,
          board,
          cube,
          activeColor,
          activePlayer,
          inactivePlayer,
        } as BackgammonGameRolling
      case 'preparing-move':
        if (!activeColor) throw new Error('Active color must be provided')
        if (!activePlayer) throw new Error('Active player must be provided')
        if (!inactivePlayer) throw new Error('Inactive player must be provided')
        if (!activePlay) throw new Error('Active play must be provided')
        return {
          ...Game.createBaseGameProperties(),
          id,
          stateKind,
          players,
          board,
          cube,
          activeColor,
          activePlayer,
          inactivePlayer,
          activePlay,
        } as BackgammonGamePreparingMove
      case 'moving':
        if (!activeColor) throw new Error('Active color must be provided')
        if (!activePlayer) throw new Error('Active player must be provided')
        if (!inactivePlayer) throw new Error('Inactive player must be provided')
        if (!activePlay) throw new Error('Active play must be provided')
        return {
          ...Game.createBaseGameProperties(),
          id,
          stateKind,
          players,
          board,
          cube,
          activeColor,
          activePlayer,
          inactivePlayer,
          activePlay,
        } as BackgammonGameMoving
      case 'rolled':
        throw new Error('Game cannot be initialized in the rolled state')
      case 'moved':
        throw new Error('Game cannot be initialized in the moved state')
      case 'completed':
        throw new Error('Game cannot be initialized in the completed state')
      case 'doubling':
        throw new Error('Game cannot be initialized in the doubling state')
      case 'doubled':
        throw new Error('Game cannot be initialized in the doubled state')
    }
    // Exhaustiveness check
    const _exhaustiveCheck: never = stateKind
    throw new Error(`Unhandled stateKind: ${stateKind}`)
  }

  // ============================================================================
  // GAME STATE TRANSITION METHODS
  // ============================================================================

  public static rollForStart = function rollForStart(
    game: BackgammonGameRollingForStart
  ): BackgammonGameRolledForStart {
    // ============================================================================
    // 🚨 TEMPORARY TESTING OVERRIDE - REMOVE THIS BEFORE PRODUCTION! 🚨
    // ============================================================================
    // This code forces robots to win rollForStart for e2e testing purposes.
    // It bypasses the normal random selection to make tests deterministic.
    //
    // TODO: REMOVE THIS ENTIRE BLOCK BEFORE PRODUCTION DEPLOYMENT!
    //
    // Normal behavior should use: const activeColor = randomBackgammonColor()
    // ============================================================================

    let activeColor: BackgammonColor

    // Check if any player is a robot and force them to win
    const robotPlayer = game.players.find((p) => p.isRobot)
    if (robotPlayer) {
      // Force robot to win rollForStart
      activeColor = robotPlayer.color
      logger.warn('🤖 TESTING OVERRIDE: Forcing robot to win rollForStart!')
    } else {
      // No robots, use normal random selection
      activeColor = randomBackgammonColor()
    }

    // ============================================================================
    // END OF TEMPORARY TESTING OVERRIDE - REMOVE ABOVE BLOCK!
    // ============================================================================

    const rollingPlayers = game.players.map((p) =>
      p.color === activeColor
        ? Player.initialize(
            p.color,
            p.direction,
            Dice.initialize(p.color, 'rolling'), // Active player gets rolling dice
            p.id,
            'rolled-for-start',
            p.isRobot,
            p.userId,
            p.pipCount
          )
        : Player.initialize(
            p.color,
            p.direction,
            undefined,
            p.id,
            'inactive',
            p.isRobot,
            p.userId,
            p.pipCount
          )
    ) as BackgammonPlayers

    const activePlayer = rollingPlayers.find(
      (p) => p.color === activeColor
    ) as BackgammonPlayerRolledForStart
    const inactivePlayer = rollingPlayers.find(
      (p) => p.color !== activeColor
    ) as BackgammonPlayerInactive

    // Always return rolled-for-start state
    // Robot automation will be handled in the roll() method
    return {
      ...game,
      stateKind: 'rolled-for-start',
      activeColor,
      players: rollingPlayers,
      activePlayer,
      inactivePlayer,
    } as BackgammonGameRolledForStart
  }

  /**
   * Automatically continue robot turn from rolled-for-start state
   * This handles the complete robot automation sequence until it's the opponent's turn
   * @param game - Game in 'rolled-for-start' state with robot active player
   * @returns Game state after robot completes its turn
   */
  public static automateContinueRobotTurn =
    async function automateContinueRobotTurn(
      game: BackgammonGameRolledForStart
    ): Promise<BackgammonGame> {
      if (game.stateKind !== 'rolled-for-start') {
        throw new Error('Game must be in rolled-for-start state')
      }

      if (!game.activePlayer?.isRobot) {
        throw new Error('Active player must be a robot')
      }

      // Step 1: Roll dice to get to 'rolled' or 'rolling' state
      const gameAfterRoll = Game.roll(game)

      switch (gameAfterRoll.stateKind) {
        case 'rolled':
          // Robot got 'rolled' state, continue with robot automation
          let currentGame: BackgammonGame = gameAfterRoll

          // Step 2: Continue processing robot moves until turn is complete
          let maxIterations = 10 // Safety limit to prevent infinite loops
          let iterations = 0

          while (
            currentGame.activePlayer?.isRobot &&
            (currentGame.stateKind === 'rolled' ||
              currentGame.stateKind === 'preparing-move' ||
              currentGame.stateKind === 'moving') &&
            iterations < maxIterations
          ) {
            // Use Robot.makeOptimalMove to process the robot's turn
            const { Robot } = await import('../Robot')
            const robotResult = await Robot.makeOptimalMove(
              currentGame,
              'beginner'
            )

            if (robotResult.success && robotResult.game) {
              currentGame = robotResult.game
              iterations++
            } else {
              // If robot turn fails, break out of loop and return current state
              logger.warn(
                'Robot turn failed during automation:',
                robotResult.error
              )
              break
            }
          }

          return currentGame

        default:
          // Unexpected state, return as-is
          return gameAfterRoll as BackgammonGame
      }
    }

  /**
   * Advance robot from 'rolled' to 'moving' state automatically
   * This should only be called for robot players
   * @param game - Game in 'rolled' state with robot active player
   * @returns Game in 'moving' state
   */
  public static advanceRobotToMoving = function advanceRobotToMoving(
    game: BackgammonGameRolled
  ): BackgammonGameMoving {
    if (game.stateKind !== 'rolled') {
      throw new Error('Game must be in rolled state to advance robot to moving')
    }

    if (!game.activePlayer?.isRobot) {
      throw new Error('Can only advance robot players to moving state')
    }

    // For robots, automatically proceed to moving state
    const preparingGame = Game.prepareMove(game)
    return Game.toMoving(preparingGame)
  }

  /**
   * Roll for start with automatic robot automation
   * Async version that handles robot automation internally
   * @param game - Game in 'rolling-for-start' state
   * @returns Promise with game state after rollForStart and any robot automation
   */
  public static rollForStartWithAutomation =
    async function rollForStartWithAutomation(
      game: BackgammonGameRollingForStart
    ): Promise<BackgammonGame> {
      // Step 1: Execute rollForStart normally
      const rolledForStartGame = Game.rollForStart(game)

      // Step 2: If active player is a robot, automatically continue their turn
      if (rolledForStartGame.activePlayer?.isRobot) {
        return Game.rollWithAutomation(rolledForStartGame)
      }

      // Return rolled-for-start state for human players
      return rolledForStartGame
    }

  /**
   * Roll with automatic robot automation
   * Async version that handles robot automation internally
   * @param game - Game in 'rolled-for-start' or 'rolling' state
   * @returns Promise with game state after roll and any robot automation
   */
  public static rollWithAutomation = async function rollWithAutomation(
    game: BackgammonGameRolledForStart | BackgammonGameRolling
  ): Promise<BackgammonGame> {
    // Step 1: Execute roll normally
    const gameAfterRoll = Game.roll(game)

    switch (gameAfterRoll.stateKind) {
      case 'rolled':
        // Human player or robot that didn't complete turn automatically
        if (gameAfterRoll.activePlayer?.isRobot) {
          // Robot player, process their moves
          return Game.processCompleteRobotTurn(gameAfterRoll)
        }
        // Human player, return rolled state
        return gameAfterRoll

      default:
        // Unexpected state, return as-is
        return gameAfterRoll as BackgammonGame
    }
  }

  /**
   * Process a complete robot turn automatically
   * This method handles the full robot automation sequence until the robot's turn is complete
   * @param game - Current game state with robot active player
   * @returns Promise with game state after robot completes their turn
   */
  public static processCompleteRobotTurn =
    async function processCompleteRobotTurn(
      game: BackgammonGame
    ): Promise<BackgammonGame> {
      // Validate that the active player is a robot
      if (!game.activePlayer?.isRobot) {
        throw new Error('Active player is not a robot')
      }

      // Import Robot class dynamically to avoid circular dependency
      const { Robot } = await import('../Robot')

      let currentGame = game
      let maxIterations = 10 // Safety limit to prevent infinite loops
      let iterations = 0

      // Continue processing robot moves until turn is complete or it's the opponent's turn
      while (
        currentGame.activePlayer?.isRobot &&
        (currentGame.stateKind === 'rolled' ||
          currentGame.stateKind === 'preparing-move' ||
          currentGame.stateKind === 'moving') &&
        iterations < maxIterations
      ) {
        const robotResult = await Robot.makeOptimalMove(currentGame, 'beginner')

        if (robotResult.success && robotResult.game) {
          currentGame = robotResult.game
          iterations++
        } else {
          // If robot turn fails, break out of loop and return current state
          logger.warn('Robot turn failed during automation:', robotResult.error)
          break
        }
      }

      return currentGame
    }

  /**
   * Process a complete robot turn automatically (legacy method)
   * @deprecated Use processCompleteRobotTurn instead
   */
  public static processRobotTurn = async function processRobotTurn(
    game: BackgammonGame,
    difficulty: 'beginner' | 'intermediate' | 'advanced' = 'beginner'
  ): Promise<{
    success: boolean
    error?: string
    game?: BackgammonGame
    message?: string
  }> {
    try {
      const resultGame = await Game.processCompleteRobotTurn(game)
      return {
        success: true,
        game: resultGame,
        message: 'Robot turn completed',
      }
    } catch (error) {
      return {
        success: false,
        error: error instanceof Error ? error.message : 'Unknown error',
        game: game,
      }
    }
  }

  public static roll = function roll(
    game: BackgammonGameRolledForStart | BackgammonGameRolling
  ): BackgammonGameRolled {
    if (game.stateKind === 'rolled-for-start') {
      const { players, activeColor } = game
      const rollingPlayers = players.map((p) => {
        if (p.color === activeColor) {
          // Ensure dice is in 'rolling' state
          const dice =
            p.dice.stateKind === 'rolling'
              ? p.dice
              : Dice.initialize(p.color, 'rolling')
          return {
            ...p,
            stateKind: 'rolling',
            dice,
          } as BackgammonPlayerRolling
        }
        return {
          ...p,
          stateKind: 'inactive',
        } as BackgammonPlayerInactive
      }) as BackgammonPlayers
      const newActivePlayer = rollingPlayers.find(
        (p) => p.color === activeColor
      ) as BackgammonPlayerRolling
      const inactivePlayer = rollingPlayers.find(
        (p) => p.color !== activeColor
      ) as BackgammonPlayerInactive
      const rollingGame: BackgammonGameRolling = {
        ...game,
        stateKind: 'rolling',
        players: rollingPlayers,
        activePlayer: newActivePlayer,
        inactivePlayer,
        activeColor: activeColor!,
      }
      return Game.roll(rollingGame)
    }
    const { players, board, activeColor } = game
    if (!activeColor) throw new Error('Active color must be provided')
    let [activePlayerForColor, inactivePlayerForColor] =
      Game.getPlayersForColor(players, activeColor!)
    if (activePlayerForColor.stateKind !== 'rolling') {
      throw new Error('Active player must be in rolling state')
    }
    const activePlayerRolling = activePlayerForColor as BackgammonPlayerRolling
    const inactivePlayer = inactivePlayerForColor
    if (!inactivePlayer) throw new Error('Inactive player not found')

    const playerRolled = Player.roll(activePlayerRolling)
    const activePlay = Play.initialize(board, playerRolled)

    const rolledPlay = {
      ...activePlay,
      stateKind: 'rolled',
      player: playerRolled,
    } as BackgammonPlayRolled

    // Update the players array to include the rolled player
    const updatedPlayers = players.map((p) =>
      p.id === playerRolled.id ? playerRolled : p
    ) as BackgammonPlayers

    const rolledGame = {
      ...game,
      stateKind: 'rolled',
      players: updatedPlayers,
      activePlayer: playerRolled,
      activePlay: rolledPlay,
      board,
    } as BackgammonGameRolled

    // Always return 'rolled' state - robot automation is handled by rollWithAutomation()
    return rolledGame
<<<<<<< HEAD
=======
  }

  /**
   * Switch the order of dice for the active player
   * Allowed in 'rolled' state OR in 'moving' state when all moves are undone
   */
  public static switchDice = function switchDice(
    game: BackgammonGameRolled | BackgammonGameMoving
  ): BackgammonGameRolled | BackgammonGameMoving {
    // Check if dice switching is allowed
    if (game.stateKind === 'rolled') {
      // Always allowed in rolled state
    } else if (game.stateKind === 'moving') {
      // Only allowed in moving state if all moves are undone (all moves in 'ready' state)
      const allMovesUndone = game.activePlay?.moves ? 
        Array.from(game.activePlay.moves).every((move: any) => move.stateKind === 'ready') : 
        false
      
      if (!allMovesUndone) {
        throw new Error('Cannot switch dice in moving state unless all moves are undone')
      }
    } else {
      // This should never happen given our union type, but include for completeness
      throw new Error(`Cannot switch dice from ${(game as any).stateKind} state`)
    }

    const { activePlayer, activePlay } = game

    if (
      !activePlayer?.dice?.currentRoll ||
      activePlayer.dice.currentRoll.length !== 2
    ) {
      throw new Error('Active player does not have valid dice to switch')
    }

    // Switch the dice using the Dice class
    const switchedDice = Dice.switchDice(activePlayer.dice)
    const updatedActivePlayer = {
      ...activePlayer,
      dice: switchedDice,
    }

    // Update the activePlay to reflect the new dice order
    const updatedActivePlay = activePlay
      ? {
          ...activePlay,
          moves: activePlay.moves
            ? (() => {
                const movesArray = Array.from(activePlay.moves)
                if (movesArray.length >= 2) {
                  // Swap the first two moves to match the new dice order
                  const swappedMoves = [...movesArray]
                  const temp = swappedMoves[0]
                  swappedMoves[0] = swappedMoves[1]
                  swappedMoves[1] = temp
                  
                  // CRITICAL: Regenerate possibleMoves for all moves based on new dice order
                  // This is necessary because possibleMoves were calculated with the old dice order
                  const regeneratedMoves = swappedMoves.map((move) => {
                    if (move.stateKind === 'ready') {
                      // Only regenerate for ready moves - completed moves shouldn't change
                      const freshPossibleMoves = Board.getPossibleMoves(
                        game.board,
                        updatedActivePlayer,
                        move.dieValue as BackgammonDieValue
                      )
                      return {
                        ...move,
                        possibleMoves: freshPossibleMoves
                      }
                    }
                    return move
                  })
                  
                  return new Set(regeneratedMoves)
                }
                return activePlay.moves
              })()
            : activePlay.moves,
        }
      : activePlay

    // Update the players array
    const updatedPlayers = game.players.map((p) =>
      p.id === activePlayer.id ? updatedActivePlayer : p
    ) as BackgammonPlayers

    // Return the same state type as input
    return {
      ...game,
      players: updatedPlayers,
      activePlayer: updatedActivePlayer,
      activePlay: updatedActivePlay,
    } as typeof game
>>>>>>> 9804b8ff
  }

  /**
   * Transition from 'rolled' to 'preparing-move' state
   * This represents the player about to make a decision (move or double)
   */
  public static prepareMove = function prepareMove(
    game: BackgammonGameRolled
  ): BackgammonGamePreparingMove {
    if (game.stateKind !== 'rolled') {
      throw new Error(`Cannot prepare move from ${game.stateKind} state`)
    }

    // The preparing-move state maintains the same play and player state
    // but indicates that a decision (move or double) is about to be made
    return {
      ...game,
      stateKind: 'preparing-move',
    } as BackgammonGamePreparingMove
  }

  /**
   * Transition from 'preparing-move' or 'doubled' to 'moving' state
   * This must be called before any moves can be made
   */
  public static toMoving = function toMoving(
    game: BackgammonGamePreparingMove | BackgammonGameDoubled
  ): BackgammonGameMoving {
    const isValidState =
      game.stateKind === 'preparing-move' || game.stateKind === 'doubled'

    if (!isValidState) {
      throw new Error(
        `Cannot start moving from ${
          (game as any).stateKind
        } state. Must be in 'preparing-move' or 'doubled' state.`
      )
    }

    const movingPlay = Play.startMove(game.activePlay)
    return Game.startMove(game, movingPlay)
  }

  /**
   * Transition from 'preparing-move' to 'doubling' state
   * This represents offering a double to the opponent
   */
  public static toDoubling = function toDoubling(
    game: BackgammonGamePreparingMove
  ): BackgammonGame {
    if (game.stateKind !== 'preparing-move') {
      throw new Error(
        `Cannot start doubling from ${
          (game as any).stateKind
        } state. Must be in 'preparing-move' state.`
      )
    }

    // Delegate to the existing offerDouble logic
    return Game.offerDouble(game, game.activePlayer)
  }

  /**
   * Transition from 'moving' to 'moved' state
   * This represents that all moves are completed and the player must confirm their turn
   */
  public static toMoved = function toMoved(
    game: BackgammonGameMoving
  ): BackgammonGameMoved {
    if (game.stateKind !== 'moving') {
      throw new Error(
        `Cannot transition to moved from ${
          (game as any).stateKind
        } state. Must be in 'moving' state.`
      )
    }

    // Ensure all moves are completed before transitioning
    const activePlay = game.activePlay
    if (!activePlay || !activePlay.moves) {
      throw new Error('No active play found')
    }

    const movesArray = Array.from(activePlay.moves)
    const allMovesCompleted = movesArray.every(
      (move) => move.stateKind === 'completed'
    )

    if (!allMovesCompleted) {
      throw new Error(
        'Cannot transition to moved state - not all moves are completed'
      )
    }

    // Create moved state - human player's turn is complete, waiting for dice click confirmation
    return {
      ...game,
      stateKind: 'moved',
    } as BackgammonGameMoved
  }

  public static move = function move(
    game: BackgammonGameMoving,
    originId: string
  ): BackgammonGameMoving | BackgammonGame {
    let { activePlay, board } = game

    // Require explicit moving state - no automatic transitions
    if (activePlay.stateKind !== 'moving') {
      throw new Error(
        `Cannot move from ${activePlay.stateKind} state. Call Game.toMoving() first.`
      )
    }

    const playResult = Player.move(board, activePlay, originId)
    board = playResult.board

    // Update activePlayer from the move result if available
    let movedPlayer =
      playResult.move && playResult.move.player
        ? playResult.move.player
        : game.activePlayer

    // Always update activePlay from playResult (fallback to activePlay if undefined)
    const updatedActivePlay = (playResult as any).play || activePlay

    // --- WIN CONDITION CHECK ---
    // Check if the player has won (all checkers off) AFTER the move is processed
    // IMPORTANT: This check must happen after the checker is moved off the board
    const direction = movedPlayer.direction
    const playerOff = board.off[direction]
    const playerCheckersOff = playerOff.checkers.filter(
      (c) => c.color === movedPlayer.color
    ).length
    // If the move just made was a bear-off and this brings the total to 15, end the game
    const lastMoveKind = playResult.move && playResult.move.moveKind
    // Debug output for win condition
    logger.debug('[Game] Checking win condition:', {
      playerCheckersOff,
      lastMoveKind,
      playerOffCheckers: playerOff.checkers.length,
      movedPlayerColor: movedPlayer.color,
      movedPlayerDirection: movedPlayer.direction,
    })
    if (playerCheckersOff === 15 && lastMoveKind === 'bear-off') {
      // Player has borne off all checkers, they win
      const winner = {
        ...movedPlayer,
        stateKind: 'winner',
      } as BackgammonPlayerWinner
      return {
        ...game,
        stateKind: 'completed',
        winner,
        board,
        activePlayer: winner,
        activePlay: updatedActivePlay,
      } as any // TODO: type as BackgammonGameCompleted
    }
    // --- END WIN CONDITION CHECK ---

    // Recalculate pip counts after the move
    console.log('🧮 Game.move: Recalculating pip counts after move')
    const updatedPlayers = Player.recalculatePipCounts({
      ...game,
      board,
      players: game.players.map((p) =>
        p.id === movedPlayer.id ? movedPlayer : p
      ) as import('@nodots-llc/backgammon-types/dist').BackgammonPlayers,
    })

    return {
      ...game,
      stateKind: 'moving',
      board,
      players: updatedPlayers,
      activePlayer: updatedPlayers.find((p) => p.id === movedPlayer.id) as any,
      activePlay: updatedActivePlay,
    } as BackgammonGameMoving
  }

  /**
   * Execute a single move and recalculate fresh moves (just-in-time approach)
   * This method prevents stale move references by always calculating moves based on current board state
   * @param game - Current game state in 'moving' state
   * @param originId - ID of the origin point/bar to move from
   * @returns Updated game state with fresh moves calculated
   */
  public static executeAndRecalculate = function executeAndRecalculate(
    game: BackgammonGameMoving,
    originId: string
  ): BackgammonGameMoving | BackgammonGame {
    // First, execute the move using the existing move method
    console.log(
      '[DEBUG] Game.executeAndRecalculate: About to execute move from origin:',
      originId
    )
    
    // DEBUG: Check if game is defined and has required properties
    if (!game) {
      console.error('[DEBUG] CRITICAL: game parameter is undefined/null!')
      throw new Error('Game parameter is undefined - cannot execute move')
    }
    
    if (!game.board) {
      console.error('[DEBUG] CRITICAL: game.board is undefined!', {
        gameStateKind: game.stateKind,
        gameKeys: Object.keys(game),
        hasActivePlay: !!game.activePlay,
        hasActivePlayer: !!game.activePlayer
      })
      throw new Error('Game.board is undefined - cannot execute move')
    }
    
    const gameAfterMove = Game.move(game, originId)

    console.log(
      '[DEBUG] Game.executeAndRecalculate: Move executed, game state:',
      {
        stateKind: gameAfterMove.stateKind,
        hasActivePlay: !!(gameAfterMove as any).activePlay,
        activePlayMoves: (gameAfterMove as any).activePlay?.moves
          ? Array.from((gameAfterMove as any).activePlay.moves).length
          : 0,
      }
    )

    // Check if the game ended (win condition)
    if (gameAfterMove.stateKind === 'completed') {
      return gameAfterMove
    }

    // Game continues, ensure we have a moving game
    const movingGame = gameAfterMove as BackgammonGameMoving

    // For robot players, auto-complete turn if all moves are completed
    if (movingGame.activePlayer.isRobot) {
      // Check if turn should be completed for robot
      const gameAfterTurnCheck = Game.checkAndCompleteTurn(movingGame)

      // If the turn was completed (different active color), return the updated game
      if (gameAfterTurnCheck.activeColor !== movingGame.activeColor) {
        return gameAfterTurnCheck
      }
    } else {
      // For human players, check if all moves are completed and transition to 'moved' state
      const activePlay = movingGame.activePlay
      if (activePlay && activePlay.moves) {
        const movesArray = Array.from(activePlay.moves)
        const allMovesCompleted = movesArray.every(
          (move) => move.stateKind === 'completed'
        )

        console.log(
          '[DEBUG] Game.executeAndRecalculate: Checking move completion:',
          {
            totalMoves: movesArray.length,
            completedMoves: movesArray.filter(
              (m) => m.stateKind === 'completed'
            ).length,
            allMovesCompleted,
            moveStates: movesArray.map((m) => ({
              id: m.id,
              state: m.stateKind,
              dieValue: m.dieValue,
            })),
            activePlayerIsRobot: movingGame.activePlayer?.isRobot,
          }
        )

        if (allMovesCompleted) {
          console.log(
            '[DEBUG] 🎯 All moves completed! Transitioning to moved state'
          )
          // All moves completed for human player, transition to 'moved' state
          return Game.toMoved(movingGame)
        } else {
          console.log(
            '[DEBUG] ⏳ Not all moves completed yet, staying in moving state'
          )
        }
      }
    }

    // CRITICAL FIX: After executing a move, the activePlay.moves now contains fresh possibleMoves
    // for all remaining ready moves thanks to the fix in Play.move()
    // The movingGame already has the updated board state and refreshed activePlay

    console.log(
      '[DEBUG] Game.executeAndRecalculate: Move executed successfully, returning updated game with fresh activePlay'
    )

    // Turn continues, return the game with fresh board state and updated activePlay
    return movingGame
  }

  /**
   * Check if the current turn is complete and transition to the next player
   * This method is primarily for robot players - human players should use confirmTurn instead
   * @param game - Current game state
   * @returns Updated game state with next player or current game if turn not complete
   */
  public static checkAndCompleteTurn = function checkAndCompleteTurn(
    game: BackgammonGameMoving
  ): BackgammonGame {
    // Check if all moves in the current turn are completed
    const activePlay = game.activePlay
    if (!activePlay || !activePlay.moves) {
      return game // No active play, return current game
    }

    const movesArray = Array.from(activePlay.moves)
    const allMovesCompleted = movesArray.every(
      (move) => move.stateKind === 'completed'
    )

    if (!allMovesCompleted) {
      return game // Turn not complete, return current game
    }

    // All moves are completed, transition to next player
    const nextColor = game.activeColor === 'white' ? 'black' : 'white'

    // Update players: current becomes inactive, next becomes rolling
    const updatedPlayers = game.players.map((player) => {
      if (player.color === game.activeColor) {
        return {
          ...player,
          stateKind: 'inactive' as const,
          dice: Dice.initialize(player.color, 'inactive'),
        }
      } else {
        return {
          ...player,
          stateKind: 'rolling' as const,
          dice: Dice.initialize(player.color, 'rolling'),
        }
      }
    }) as BackgammonPlayers

    // Find new active and inactive players
    const newActivePlayer = updatedPlayers.find(
      (p) => p.color === nextColor
    ) as BackgammonPlayerActive
    const newInactivePlayer = updatedPlayers.find(
      (p) => p.color === game.activeColor
    ) as BackgammonPlayerInactive

    // Create completed active play
    const completedActivePlay = {
      ...activePlay,
      stateKind: 'completed' as const,
    }

    // Recalculate pip counts before transitioning to next player
    console.log(
      '🧮 Game turn completion: Recalculating pip counts before transitioning to next player'
    )
    const playersWithUpdatedPips = Player.recalculatePipCounts({
      ...game,
      players: updatedPlayers,
    })

    const newActivePlayerWithPips = playersWithUpdatedPips.find(
      (p) => p.color === nextColor
    ) as BackgammonPlayerActive
    const newInactivePlayerWithPips = playersWithUpdatedPips.find(
      (p) => p.color === game.activeColor
    ) as BackgammonPlayerInactive

    // Return game with next player's turn using Game.initialize for proper typing
    return Game.initialize(
      playersWithUpdatedPips,
      game.id,
      'rolling',
      game.board,
      game.cube,
      undefined, // No active play for next player until they roll
      nextColor,
      newActivePlayerWithPips,
      newInactivePlayerWithPips
    )
  }

  /**
   * Check if the current turn can be confirmed (ready to pass control to next player)
   * A turn can be confirmed when:
   * 1. Game is in 'moving' state
   * 2. Player has used all available dice OR chooses to end turn early
   * 3. No more legal moves are available for remaining dice
   * @param game - Current game state
   * @returns true if turn can be confirmed, false otherwise
   */
  public static canConfirmTurn = function canConfirmTurn(
    game: BackgammonGame
  ): boolean {
    if (game.stateKind !== 'moving') {
      return false
    }

    const activePlay = game.activePlay
    if (!activePlay || !activePlay.moves) {
      return false
    }

    const movesArr = Array.from(activePlay.moves)

    // Check if any moves are completed (at least one move was made)
    const hasCompletedMoves = movesArr.some(
      (move) => move.stateKind === 'completed'
    )

    // Check if all moves are completed
    const allMovesCompleted = movesArr.every(
      (move) => move.stateKind === 'completed'
    )

    // Check if remaining ready moves have no legal moves available
    const readyMoves = movesArr.filter((move) => move.stateKind === 'ready')
    const hasLegalMovesRemaining = readyMoves.some((move) => {
      const possibleMoves = Board.getPossibleMoves(
        game.board,
        game.activePlayer,
        move.dieValue as BackgammonDieValue
      )
      return possibleMoves.length > 0
    })

    // Turn can be confirmed if:
    // 1. All moves are completed, OR
    // 2. At least one move was made AND no legal moves remain for ready dice
    return allMovesCompleted || (hasCompletedMoves && !hasLegalMovesRemaining)
  }

  /**
   * Manually confirm the current turn and pass control to the next player
   * This is triggered by dice click after the player has finished their moves
   * @param game - Current game state in 'moving' state
   * @returns Updated game state with next player's turn
   */
  public static confirmTurn = function confirmTurn(
    game: BackgammonGameMoving
  ): BackgammonGame {
    if (game.stateKind !== 'moving') {
      throw new Error('Cannot confirm turn from non-moving state')
    }

    if (!Game.canConfirmTurn(game)) {
      throw new Error(
        'Turn cannot be confirmed - either no moves made or legal moves still available'
      )
    }

    const activePlay = game.activePlay
    if (!activePlay || !activePlay.moves) {
      throw new Error('No active play found')
    }

    // Mark any remaining ready moves as 'no-move' since player is confirming turn
    const movesArr = Array.from(activePlay.moves)
    const confirmedMoves = movesArr.map((move) => {
      if (move.stateKind === 'ready') {
        return {
          ...move,
          stateKind: 'completed' as const,
          moveKind: 'no-move' as const,
          possibleMoves: [],
          isHit: false,
          origin: undefined,
          destination: undefined,
        }
      }
      return move
    })

    // Update activePlay with confirmed moves
    const confirmedActivePlay = {
      ...activePlay,
      moves: new Set(confirmedMoves),
      stateKind: 'completed' as const,
    }

    // Manually transition to next player since turn is confirmed
    const nextColor = game.activeColor === 'white' ? 'black' : 'white'

    // Update players: current becomes inactive, next becomes rolling
    const updatedPlayers = game.players.map((player) => {
      if (player.color === game.activeColor) {
        // CRITICAL FIX: Preserve robot dice currentRoll values when transitioning to inactive
        // This ensures robot dice continue to display what they rolled
        //
        // ⚠️  TECH DEBT WARNING: currentRoll DATA DUPLICATION ISSUE ⚠️
        // The dice roll values are stored in TWO places in the model:
        // 1. player.dice.currentRoll - Raw rolled values [x, y]
        // 2. game.activePlay.moves[n].dieValue - Individual die values used for moves
        // This duplication creates maintenance overhead and potential inconsistency.
        // Future refactoring should consolidate this to a single source of truth.
        //
        const preservedDice =
          player.isRobot && player.dice?.currentRoll
            ? {
                ...player.dice,
                stateKind: 'inactive' as const,
              }
            : Dice.initialize(player.color, 'inactive')

        return {
          ...player,
          stateKind: 'inactive' as const,
          dice: preservedDice,
        }
      } else {
        return {
          ...player,
          stateKind: 'rolling' as const,
          dice: Dice.initialize(player.color, 'rolling'),
        }
      }
    }) as BackgammonPlayers

    // Find new active and inactive players
    const newActivePlayer = updatedPlayers.find(
      (p) => p.color === nextColor
    ) as BackgammonPlayerActive
    const newInactivePlayer = updatedPlayers.find(
      (p) => p.color === game.activeColor
    ) as BackgammonPlayerInactive

    // Recalculate pip counts before transitioning to next player
    console.log(
      '🧮 Game turn completion: Recalculating pip counts before transitioning to next player'
    )
    const playersWithUpdatedPips = Player.recalculatePipCounts({
      ...game,
      players: updatedPlayers,
    })

    const newActivePlayerWithPips = playersWithUpdatedPips.find(
      (p) => p.color === nextColor
    ) as BackgammonPlayerActive
    const newInactivePlayerWithPips = playersWithUpdatedPips.find(
      (p) => p.color === game.activeColor
    ) as BackgammonPlayerInactive

    // Return game with next player's turn using Game.initialize for proper typing
    return Game.initialize(
      playersWithUpdatedPips,
      game.id,
      'rolling',
      game.board,
      game.cube,
      undefined, // No active play for next player until they roll
      nextColor,
      newActivePlayerWithPips,
      newInactivePlayerWithPips
    )
  }

  /**
   * Confirm turn from 'moved' state - overload for when player clicks dice after all moves completed
   * @param game - Game in 'moved' state
   * @returns Game transitioned to next player in 'rolling' state
   */
  public static confirmTurnFromMoved = function confirmTurnFromMoved(
    game: BackgammonGameMoved
  ): BackgammonGameRolling {
    if (game.stateKind !== 'moved') {
      throw new Error(
        `Cannot confirm turn from ${
          (game as any).stateKind
        } state. Must be in 'moved' state.`
      )
    }

    // All moves should already be completed in 'moved' state
    const activePlay = game.activePlay
    if (!activePlay || !activePlay.moves) {
      throw new Error('No active play found')
    }

    const movesArray = Array.from(activePlay.moves)
    const allMovesCompleted = movesArray.every(
      (move) => move.stateKind === 'completed'
    )

    if (!allMovesCompleted) {
      throw new Error('Cannot confirm turn - not all moves are completed')
    }

    // Transition to next player
    const nextColor = game.activeColor === 'white' ? 'black' : 'white'

    // Update players: current becomes inactive, next becomes rolling
    const updatedPlayers = game.players.map((player) => {
      if (player.color === game.activeColor) {
        // CRITICAL FIX: Preserve robot dice currentRoll values when transitioning to inactive
        // This ensures robot dice continue to display what they rolled
        //
        // ⚠️  TECH DEBT WARNING: currentRoll DATA DUPLICATION ISSUE ⚠️
        // The dice roll values are stored in TWO places in the model:
        // 1. player.dice.currentRoll - Raw rolled values [x, y]
        // 2. game.activePlay.moves[n].dieValue - Individual die values used for moves
        // This duplication creates maintenance overhead and potential inconsistency.
        // Future refactoring should consolidate this to a single source of truth.
        //
        const preservedDice =
          player.isRobot && player.dice?.currentRoll
            ? {
                ...player.dice,
                stateKind: 'inactive' as const,
              }
            : Dice.initialize(player.color, 'inactive')

        return {
          ...player,
          stateKind: 'inactive' as const,
          dice: preservedDice,
        }
      } else {
        return {
          ...player,
          stateKind: 'rolling' as const,
          dice: Dice.initialize(player.color, 'rolling'),
        }
      }
    }) as BackgammonPlayers

    // Find new active and inactive players
    const newActivePlayer = updatedPlayers.find(
      (p) => p.color === nextColor
    ) as BackgammonPlayerActive
    const newInactivePlayer = updatedPlayers.find(
      (p) => p.color === game.activeColor
    ) as BackgammonPlayerInactive

    // Recalculate pip counts before transitioning to next player
    console.log(
      '🧮 Game turn completion: Recalculating pip counts before transitioning to next player'
    )
    const playersWithUpdatedPips = Player.recalculatePipCounts({
      ...game,
      players: updatedPlayers,
    })

    const newActivePlayerWithPips = playersWithUpdatedPips.find(
      (p) => p.color === nextColor
    ) as BackgammonPlayerActive
    const newInactivePlayerWithPips = playersWithUpdatedPips.find(
      (p) => p.color === game.activeColor
    ) as BackgammonPlayerInactive

    // Return game with next player's turn - transition to 'rolling' state
    return Game.initialize(
      playersWithUpdatedPips,
      game.id,
      'rolling',
      game.board,
      game.cube,
      undefined, // No active play for next player until they roll
      nextColor,
      newActivePlayerWithPips,
      newInactivePlayerWithPips
    ) as BackgammonGameRolling
  }

  public static activePlayer = function activePlayer(
    game: BackgammonGame
  ): BackgammonPlayerActive {
    const activePlayer = game.players.find(
      (p) => p.color === game.activeColor && p.stateKind !== 'inactive'
    )
    if (!activePlayer) {
      throw new Error('Active player not found')
    }
    return activePlayer as BackgammonPlayerActive
  }

  public static inactivePlayer = function inactivePlayer(
    game: BackgammonGame
  ): BackgammonPlayerInactive {
    const inactivePlayer = game.players.find(
      (p) => p.color !== game.activeColor && p.stateKind === 'inactive'
    )
    if (!inactivePlayer) {
      throw new Error('Inactive player not found')
    }
    return inactivePlayer as BackgammonPlayerInactive
  }

  public static getPlayersForColor = function getPlayersForColor(
    players: BackgammonPlayers,
    color: BackgammonColor
  ): [
    activePlayerForColor: BackgammonPlayerActive,
    inactivePlayerForColor: BackgammonPlayerInactive
  ] {
    const activePlayerForColor = players.find((p) => p.color === color)
    const inactivePlayerForColor = players.find((p) => p.color !== color)
    if (!activePlayerForColor || !inactivePlayerForColor) {
      throw new Error('Players not found')
    }
    return [
      activePlayerForColor as BackgammonPlayerActive,
      inactivePlayerForColor as BackgammonPlayerInactive,
    ]
  }

  public static startMove = function startMove(
    game: BackgammonGamePreparingMove | BackgammonGameDoubled,
    movingPlay: BackgammonPlayMoving
  ): BackgammonGameMoving {
    return {
      ...game,
      stateKind: 'moving',
      activePlay: movingPlay,
    } as BackgammonGameMoving
  }

  // --- Doubling Cube Logic ---

  public static canOfferDouble(
    game: BackgammonGame,
    player: BackgammonPlayerActive
  ): boolean {
    // Allow doubling from preparing-move state only (after rolling)
    // Only if player does not own the cube and cube is not maxxed or already offered
    return (
      game.stateKind === 'preparing-move' &&
      game.cube.stateKind !== 'maxxed' &&
      game.cube.stateKind !== 'offered' &&
      (!game.cube.owner || game.cube.owner.id !== player.id)
    )
  }

  // --- Player Management ---

  /**
   * Validates if rolling is allowed in the current game state
   */
  public static canRoll(game: BackgammonGame): boolean {
    return game.stateKind === 'rolled-for-start' || game.stateKind === 'rolling'
  }

  /**
   * Validates if rolling for start is allowed in the current game state
   */
  public static canRollForStart(game: BackgammonGame): boolean {
    return game.stateKind === 'rolling-for-start'
  }

  /**
   * Validates if the specified player can roll in the current game state
   */
  public static canPlayerRoll(game: BackgammonGame, playerId: string): boolean {
    if (!Game.canRoll(game)) {
      return false
    }

    // Check if the player is the active player
    if (game.activeColor) {
      const activePlayer = game.players.find(
        (p) => p.color === game.activeColor
      )
      if (!activePlayer || activePlayer.id !== playerId) {
        return false
      }
    }

    return true
  }

  /**
   * Validates if moves can be calculated for the current game state
   */
  public static canGetPossibleMoves(game: BackgammonGame): boolean {
    return game.stateKind === 'rolled' || game.stateKind === 'preparing-move'
  }

  // --- Checker Management ---

  /**
   * Finds a checker in the game board by ID
   * @param game - The game containing the board to search
   * @param checkerId - The ID of the checker to find
   * @returns The checker object or null if not found
   */
  public static findChecker(
    game: BackgammonGame,
    checkerId: string
  ): BackgammonChecker | null {
    try {
      return Checker.getChecker(game.board, checkerId)
    } catch {
      return null
    }
  }

  public static offerDouble(
    game: BackgammonGame,
    player: BackgammonPlayerActive
  ): BackgammonGame {
    if (!Game.canOfferDouble(game, player))
      throw new Error('Cannot offer double')
    // Set cube to 'offered' state and transition to 'doubling' game state
    // Find the opponent
    const opponent = game.players.find((p) => p.id !== player.id)!
    // Convert players to correct types
    const activePlayer = Player.initialize(
      player.color,
      player.direction,
      player.dice,
      player.id,
      'doubled',
      true,
      player.userId,
      player.pipCount
    )
    const inactivePlayer = opponent as BackgammonPlayerInactive
    // Create a BackgammonPlayDoubled (for now, reuse activePlay)
    const activePlay = game.activePlay as any // TODO: ensure correct type
    return {
      ...game,
      stateKind: 'doubling',
      cube: {
        ...game.cube,
        stateKind: 'offered',
        owner: player,
        value: game.cube.value
          ? (game.cube.value as Exclude<typeof game.cube.value, undefined>)
          : 2,
        offeredBy: player,
      },
      activePlayer,
      inactivePlayer,
      activePlay,
      activeColor: player.color,
    } as any // TODO: type as BackgammonGameDoubling
  }

  public static canAcceptDouble(
    game: BackgammonGame,
    player: BackgammonPlayerActive
  ): boolean {
    // Only if cube is in 'offered' state and player is not the one who offered
    return (
      game.cube.stateKind === 'offered' &&
      game.cube.offeredBy &&
      game.cube.offeredBy.id !== player.id
    )
  }

  public static acceptDouble(
    game: BackgammonGame,
    player: BackgammonPlayerActive
  ): BackgammonGame {
    if (!Game.canAcceptDouble(game, player))
      throw new Error('Cannot accept double')
    // Double the cube value, transfer ownership to accepting player, clear offeredBy, set to 'doubled' or 'maxxed'
    const nextValue = Math.min(
      game.cube.value ? game.cube.value * 2 : 2,
      64
    ) as typeof game.cube.value
    const offeringPlayer = game.cube.offeredBy!
    // Convert players to correct types
    const activePlayer = {
      ...player,
      stateKind: 'doubled',
    } as BackgammonPlayerDoubled
    const inactivePlayer = {
      ...offeringPlayer,
      stateKind: 'inactive',
    } as BackgammonPlayerInactive
    // Create a BackgammonPlayDoubled (for now, reuse activePlay)
    const activePlay = game.activePlay as any // TODO: ensure correct type
    if (nextValue === 64) {
      // If maxxed, game should be completed
      const winner = {
        ...player,
        stateKind: 'winner',
      } as BackgammonPlayerWinner
      return {
        ...game,
        stateKind: 'completed',
        winner,
        cube: {
          ...game.cube,
          stateKind: 'maxxed',
          owner: undefined,
          value: 64,
          offeredBy: undefined,
        },
      } as any // TODO: type as BackgammonGameCompleted
    }
    return {
      ...game,
      stateKind: 'doubled',
      cube: {
        ...game.cube,
        stateKind: 'doubled',
        owner: player,
        value: nextValue,
        offeredBy: undefined,
      },
      activePlayer,
      inactivePlayer,
      activePlay,
      activeColor: player.color,
    } as any // TODO: type as BackgammonGameDoubled
  }

  public static canRefuseDouble(
    game: BackgammonGame,
    player: BackgammonPlayerActive
  ): boolean {
    // Only if cube is in 'offered' state and player is not the one who offered
    return Game.canAcceptDouble(game, player)
  }

  public static refuseDouble(
    game: BackgammonGame,
    player: BackgammonPlayerActive
  ): BackgammonGame {
    if (!Game.canRefuseDouble(game, player))
      throw new Error('Cannot refuse double')
    // The refusing player loses at the current cube value
    // The offering player is the winner
    const offeringPlayer = game.cube.offeredBy!
    const winner = {
      ...offeringPlayer,
      stateKind: 'winner',
    } as BackgammonPlayerWinner
    return {
      ...game,
      stateKind: 'completed',
      winner,
    } as any // TODO: type as BackgammonGameCompleted
  }

  /**
   * Undo the last confirmed move within the current turn
   * This method finds the most recent confirmed move in activePlay.moves and reverses it
   * @param game - Current game state in 'moving' state with confirmed moves
   * @returns Result object with success/error and updated game state
   */
  public static undoLastMove = function undoLastMove(game: BackgammonGame): {
    success: boolean
    error?: string
    game?: BackgammonGame
    undoneMove?: any // BackgammonMove adapted for the interface
    remainingMoveHistory?: any[] // For compatibility with API interface
  } {
    // Validate game state - must be in 'moving' or 'moved' state for undo
    if (game.stateKind !== 'moving' && game.stateKind !== 'moved') {
      return {
        success: false,
        error: `Cannot undo move from ${game.stateKind} state. Must be in 'moving' or 'moved' state.`,
      }
    }

    const activePlay = game.activePlay
    if (!activePlay || !activePlay.moves) {
      return {
        success: false,
        error: 'No active play found',
      }
    }

    // Find confirmed moves in chronological order (most recent first)
    const movesArray = Array.from(activePlay.moves)
    const confirmedMoves = movesArray
      .filter((move) => move.stateKind === 'confirmed' || move.stateKind === 'completed')
      .sort((a, b) => {
        // Sort by creation time if available, otherwise maintain array order
        return 0 // For now, just use the last confirmed move found
      })

    if (confirmedMoves.length === 0) {
      return {
        success: false,
        error: 'No confirmed moves available to undo',
      }
    }

    // Get the most recent confirmed move
    const moveToUndo = confirmedMoves[confirmedMoves.length - 1]
    
    // Validate that the move actually moved a checker (not a 'no-move')
    if (moveToUndo.moveKind === 'no-move' || !moveToUndo.origin || !moveToUndo.destination) {
      return {
        success: false,
        error: 'Cannot undo a no-move or invalid move',
      }
    }

    try {
      // Create a deep clone of the board to reverse the move
      let updatedBoard = JSON.parse(JSON.stringify(game.board))
      
      // Get the containers involved in the move
      const originContainer = Board.getCheckerContainer(updatedBoard, moveToUndo.origin.id)
      const destinationContainer = Board.getCheckerContainer(updatedBoard, moveToUndo.destination.id)
      
      // Find the checker that was moved (should be the top checker at destination)
      const destinationCheckers = destinationContainer.checkers
      if (destinationCheckers.length === 0) {
        return {
          success: false,
          error: 'No checker found at destination to undo',
        }
      }
      
      // Get the moved checker (should be the last one added to destination)
      const movedChecker = destinationCheckers[destinationCheckers.length - 1]
      
      // Validate this is the player's checker
      if (movedChecker.color !== game.activePlayer.color) {
        return {
          success: false,
          error: 'Cannot undo - checker at destination is not yours',
        }
      }

      // Remove the checker from destination
      destinationContainer.checkers.pop()
      
      // Handle hit restoration if this was a hitting move
      if (moveToUndo.isHit && moveToUndo.destination.kind === 'point') {
        // Find the hit checker on the opponent's bar
        const opponentDirection = game.activePlayer.direction === 'clockwise' ? 'counterclockwise' : 'clockwise'
        const opponentBar = updatedBoard.bar[opponentDirection]
        
        // Find the most recently hit checker (should be last in bar)
        const hitCheckers = opponentBar.checkers.filter((c: BackgammonChecker) => c.color !== game.activePlayer.color)
        if (hitCheckers.length > 0) {
          const hitChecker = hitCheckers[hitCheckers.length - 1]
          
          // Remove from bar
          const hitCheckerIndex = opponentBar.checkers.findIndex((c: BackgammonChecker) => c.id === hitChecker.id)
          if (hitCheckerIndex !== -1) {
            opponentBar.checkers.splice(hitCheckerIndex, 1)
            
            // Restore to destination point
            destinationContainer.checkers.push({
              id: hitChecker.id,
              color: hitChecker.color,
              checkercontainerId: destinationContainer.id,
            })
          }
        }
      }
      
      // Move the player's checker back to origin
      originContainer.checkers.push({
        id: movedChecker.id,
        color: movedChecker.color,
        checkercontainerId: originContainer.id,
      })
      
      // Update the move state back to 'ready' and remove specific move details
      const undoneMove = {
        ...moveToUndo,
        stateKind: 'ready' as const,
        moveKind: moveToUndo.moveKind, // Keep the original move kind for re-calculation
        origin: moveToUndo.origin, // Keep original origin for move generation
        destination: undefined, // Clear destination since move is undone
        isHit: false, // Reset hit flag
        possibleMoves: [], // Will be recalculated when needed
      }
      
      // Update the moves set: replace the confirmed move with the ready move
      const updatedMoves = new Set([
        ...movesArray.filter(m => m.id !== moveToUndo.id),
        undoneMove
      ])
      
      // Update active play
      const updatedActivePlay = {
        ...activePlay,
        moves: updatedMoves,
      }
      
      // Recalculate pip counts after the undo
      console.log('🧮 Game.undoLastMove: Recalculating pip counts after undo')
      const updatedPlayers = Player.recalculatePipCounts({
        ...game,
        board: updatedBoard,
      })
      
      // Check if all moves have been undone (all moves are back to 'ready' state)
      const allMovesUndone = Array.from(updatedMoves).every(move => move.stateKind === 'ready')
      
      // Use switch statement to handle state transitions after undo
      // Note: Undo is only allowed in 'moving' or 'moved' states per API validation
      const { newGameState, finalPlayers, clearActivePlay } = (() => {
        switch (game.stateKind) {
          case 'moved':
            // From 'moved', always go back to 'moving' to allow more moves
            return {
              newGameState: 'moving' as const,
              finalPlayers: updatedPlayers,
              clearActivePlay: false
            }
            
          case 'moving':
            if (allMovesUndone) {
              // BACKGAMMON RULES FIX: All moves undone - reset to 'rolled' state with preserved dice
              // Player should NOT be able to roll dice again - they must use the same dice values
              console.log('🔄 Game.undoLastMove: All moves undone from moving state, resetting to rolled (not rolling!)')
              const resetPlayers = updatedPlayers.map(player => {
                if (player.id === game.activePlayer.id) {
                  // CRITICAL FIX: Preserve the currentRoll when resetting to rolled state
                  // This ensures player cannot re-roll dice after undo (backgammon rules violation)
                  const originalCurrentRoll = player.dice?.currentRoll
                  console.log('🎲 Game.undoLastMove: Preserving dice roll for rolled state:', originalCurrentRoll)
                  return {
                    ...player,
                    dice: Dice.initialize(player.color, 'rolled', player.dice?.id, originalCurrentRoll),
                    stateKind: 'rolled' as const
                  }
                } else {
                  return {
                    ...player,
                    dice: Dice.initialize(player.color, 'inactive', player.dice?.id),
                    stateKind: 'inactive' as const
                  }
                }
              }) as BackgammonPlayers
              
              return {
                newGameState: 'rolled' as const,
                finalPlayers: resetPlayers,
                clearActivePlay: false // CRITICAL FIX: Preserve activePlay with restored moves
              }
            } else {
              // Still have moves remaining - stay in 'moving'
              return {
                newGameState: 'moving' as const,
                finalPlayers: updatedPlayers,
                clearActivePlay: false
              }
            }
        }
      })()
      
      // Return the updated game state
      const updatedGame = {
        ...game,
        stateKind: newGameState,
        board: updatedBoard,
        players: finalPlayers,
        activePlayer: finalPlayers.find(p => p.id === game.activePlayer.id) as any,
        activePlay: clearActivePlay ? null : updatedActivePlay,
      } as BackgammonGame
      
      return {
        success: true,
        game: updatedGame,
        undoneMove: moveToUndo, // Return the move that was undone
        remainingMoveHistory: confirmedMoves.slice(0, -1), // All confirmed moves except the undone one
      }
      
    } catch (error) {
      return {
        success: false,
        error: `Failed to undo move: ${error instanceof Error ? error.message : 'Unknown error'}`,
      }
    }
  }

  /**
   * Get possible moves for the current die value only (just-in-time calculation)
   * This method calculates moves for only the next available die to prevent stale references
   * Call this method after each move execution to get fresh moves based on current board state
   */
  public static getPossibleMoves = function getPossibleMoves(
    game: BackgammonGame
  ): {
    success: boolean
    error?: string
    possibleMoves?: BackgammonMoveSkeleton[]
    playerColor?: string
    updatedGame?: BackgammonGame
    currentDie?: number
  } {
    // Validate game state
    if (
      game.stateKind !== 'rolled' &&
      game.stateKind !== 'preparing-move' &&
      game.stateKind !== 'moving'
    ) {
      return {
        success: false,
        error: 'Game is not in a state where possible moves can be calculated',
      }
    }

    // Use the active player from the game object
    const targetPlayer = game.players.find((p) => p.color === game.activeColor)
    if (!targetPlayer) {
      return {
        success: false,
        error: 'Unable to determine active player',
      }
    }

    // Get activePlay and moves - handle case where game is in 'rolled' state after undo
    const activePlay = game.activePlay
    let movesArr: any[] = []
    let gameWithActivePlay: BackgammonGame = game
    
    if (!activePlay || !activePlay.moves) {
      // ARCHITECTURAL FIX: If no activePlay exists (e.g., after undo), create it from current dice roll
      if (game.stateKind === 'rolled' && targetPlayer.dice?.currentRoll) {
        console.log('[Game.getPossibleMoves] Creating activePlay for rolled state after undo')
        
        // Create fresh activePlay structure directly using Play.initialize (same as Game.roll does)
        // Cast targetPlayer to correct type - it should be rolled since we checked dice state
        const playerRolled = targetPlayer as any // Type assertion since we verified dice state
        const newActivePlay = Play.initialize(game.board, playerRolled)
        const movingPlay = {
          ...newActivePlay,
          stateKind: 'moving' as const,
          player: playerRolled,
        }
        
        // Update the players array to ensure activePlayer is in correct state
        const updatedPlayers = game.players.map((p) =>
          p.id === targetPlayer.id ? { ...p, stateKind: 'moving' as const } : p
        )
        
        // Create updated game with the new activePlay
        gameWithActivePlay = {
          ...game,
          stateKind: 'moving' as const,
          activePlay: movingPlay,
          players: updatedPlayers,
          activePlayer: { ...targetPlayer, stateKind: 'moving' as const },
        } as any // Type assertion - we know the structure is correct
        
        if (movingPlay.moves) {
          movesArr = Array.isArray(movingPlay.moves) ? movingPlay.moves : Array.from(movingPlay.moves)
          console.log(`[Game.getPossibleMoves] Created activePlay with ${movesArr.length} moves from dice roll [${targetPlayer.dice.currentRoll.join(', ')}]`)
        } else {
          return {
            success: false,
            error: 'Failed to create moves in activePlay',
          }
        }
      } else {
        return {
          success: false,
          error: 'No active play found and cannot create from current game state',
        }
      }
    } else {
      movesArr = Array.isArray(activePlay.moves) ? activePlay.moves : Array.from(activePlay.moves)
    }

    // CRITICAL FIX: Completely ignore stale activePlay.moves and calculate fresh moves
    // based on current board state and available dice values
    let possibleMoves: BackgammonMoveSkeleton[] = []
    let currentDie: number | undefined

    if (movesArr && movesArr.length > 0) {
      // Get dice values from moves that are still in 'ready' state (not yet used)
      const readyMoves = movesArr.filter((move) => move.stateKind === 'ready')
      const availableDice = readyMoves.map((move) => move.dieValue)

      // CRITICAL FIX: Only calculate moves for the FIRST available die to prevent stale references
      // This ensures moves are always fresh based on current board state
      // Robot will be called again after each move with updated board state
      currentDie = availableDice[0]

      if (currentDie) {
        // CRITICAL FIX: Always calculate completely fresh moves based on current board state
        // Ignore all cached moves - they may reference checkers that have been moved
        console.log(
          '[DEBUG] Game.getPossibleMoves calculating fresh moves for die',
          currentDie
        )

        possibleMoves = Board.getPossibleMoves(
          game.board,
          targetPlayer,
          currentDie as BackgammonDieValue
        )

        console.log(
          '[DEBUG] Game.getPossibleMoves calculated',
          possibleMoves.length,
          'fresh moves for die',
          currentDie
        )
      }

      // Auto-complete turn when no legal moves remain
      if (
        possibleMoves.length === 0 &&
        movesArr.every((m) => m.stateKind === 'ready')
      ) {
        logger.debug(`[Game] Auto-completing ${targetPlayer.isRobot ? 'robot' : 'human'} turn: no legal moves remain`)

        // Mark all remaining moves as completed with no-move
        const completedMoves = movesArr.map((move) => ({
          ...move,
          stateKind: 'completed',
          moveKind: 'no-move',
          possibleMoves: [],
          isHit: false,
          origin: undefined,
          destination: undefined,
        }))

        // Update activePlay with completed moves
        const completedActivePlay = {
          ...activePlay,
          moves: new Set(completedMoves),
          stateKind: 'completed',
        }

        // Transition game to next player's turn
        const nextColor = game.activeColor === 'white' ? 'black' : 'white'
        const updatedGame = {
          ...game,
          activePlay: null, // CRITICAL FIX: Clear activePlay when transitioning to next player's rolling state
          stateKind: 'rolling' as const,
          activeColor: nextColor,
        }

        // Update players: current becomes inactive, other becomes rolling
        const updatedPlayers = game.players.map((player) => {
          if (player.color === game.activeColor) {
            return { ...player, stateKind: 'inactive' as const }
          } else {
            return { ...player, stateKind: 'rolling' as const }
          }
        })

        const finalUpdatedGame = {
          ...updatedGame,
          players: updatedPlayers,
        } as unknown as BackgammonGame

        return {
          success: true,
          possibleMoves: [],
          playerColor: targetPlayer.color,
          updatedGame: finalUpdatedGame,
          currentDie: currentDie,
        }
      }
    }

    return {
      success: true,
      possibleMoves,
      playerColor: targetPlayer.color,
      updatedGame: gameWithActivePlay,
      currentDie: currentDie,
    }
  }

}<|MERGE_RESOLUTION|>--- conflicted
+++ resolved
@@ -187,12 +187,8 @@
                 p.id,
                 'rolled-for-start',
                 p.isRobot,
-<<<<<<< HEAD
-                p.userId
-=======
                 p.userId,
                 p.pipCount
->>>>>>> 9804b8ff
               )
             : Player.initialize(
                 p.color,
@@ -201,12 +197,8 @@
                 p.id,
                 'inactive',
                 p.isRobot,
-<<<<<<< HEAD
-                p.userId
-=======
                 p.userId,
                 p.pipCount
->>>>>>> 9804b8ff
               )
         ) as BackgammonPlayers
 
@@ -274,25 +266,11 @@
         game = Game.rollForStart(game as BackgammonGameRollingForStart)
       }
 
-<<<<<<< HEAD
-      // --- AUTO-ADVANCE ROBOT AFTER WINNING ROLL FOR START ---
-      // If the active player (who won the roll for start) is a robot, automatically advance through their turn
-      if (game.stateKind === 'rolled-for-start' && game.activePlayer?.isRobot) {
-        // Roll for the robot to get to 'rolled' or 'rolling' state
-        const gameAfterRoll = Game.roll(game as BackgammonGameRolledForStart)
-
-        // Game.roll() now always returns 'rolled' state
-        // Robot didn't complete turn automatically, advance to moving state
-        const preparingGame = Game.prepareMove(gameAfterRoll)
-        game = Game.toMoving(preparingGame)
-      }
-=======
       // --- ROBOT AUTOMATION HANDLED BY Robot.makeOptimalMove() ---
       // Robot automation after winning roll-for-start is now handled by the API layer
       // calling Robot.makeOptimalMove() which provides complete turn automation
       // This prevents the problematic auto-advancement that left robots in 'moving' state
       // without executing actual moves
->>>>>>> 9804b8ff
     }
 
     return game
@@ -782,8 +760,6 @@
 
     // Always return 'rolled' state - robot automation is handled by rollWithAutomation()
     return rolledGame
-<<<<<<< HEAD
-=======
   }
 
   /**
@@ -878,7 +854,6 @@
       activePlayer: updatedActivePlayer,
       activePlay: updatedActivePlay,
     } as typeof game
->>>>>>> 9804b8ff
   }
 
   /**
