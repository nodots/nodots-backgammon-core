import {
  BackgammonBoard,
  BackgammonChecker,
  BackgammonColor,
  BackgammonCube,
  BackgammonDieValue,
  BackgammonGame,
  BackgammonGameDoubled,
  BackgammonGameMoving,
  BackgammonGamePreparingMove,
  BackgammonGameRolled,
  BackgammonGameRolledForStart,
  BackgammonGameRolling,
  BackgammonGameRollingForStart,
  BackgammonGameStateKind,
  BackgammonMoveOrigin,
  BackgammonMoveSkeleton,
  BackgammonPlay,
  BackgammonPlayerActive,
  BackgammonPlayerDoubled,
  BackgammonPlayerInactive,
  BackgammonPlayerRolledForStart,
  BackgammonPlayerRolling,
  BackgammonPlayers,
  BackgammonPlayerWinner,
  BackgammonPlayMoving,
  BackgammonPlayRolled,
} from '@nodots-llc/backgammon-types/dist'
import { generateId, Player, randomBackgammonColor } from '..'
import { Board } from '../Board'
import { Checker } from '../Checker'
import { Cube } from '../Cube'
import { BackgammonMoveDirection, Play } from '../Play'
import { logger } from '../utils/logger'
export * from '../index'

// GameProps is now imported from @nodots-llc/backgammon-types

export class Game {
  id: string = generateId()
  stateKind!: BackgammonGameStateKind
  players!: BackgammonPlayers
  board!: Board
  cube!: Cube
  activeColor!: BackgammonColor
  activePlay!: BackgammonPlay
  activePlayer!: BackgammonPlayerActive
  inactivePlayer!: BackgammonPlayerInactive

  /**
   * Creates a new game between two players
   * This is the main entry point for creating games - handles all player assignments and board setup
   *
   * @param player1UserId - User ID for player 1
   * @param player2UserId - User ID for player 2
   * @param autoRollForStart - Whether to auto roll for start
   * @param player1IsRobot - Whether player 1 is a robot
   * @param player2IsRobot - Whether player 2 is a robot
   * @param colorDirectionConfig - Optional: { blackDirection, whiteDirection, blackFirst } for explicit control (for tests)
   */
  public static createNewGame = function createNewGame(
    player1UserId: string,
    player2UserId: string,
    autoRollForStart: boolean = true,
    player1IsRobot: boolean = true,
    player2IsRobot: boolean = true,
    colorDirectionConfig?: {
      blackDirection: BackgammonMoveDirection
      whiteDirection: BackgammonMoveDirection
      blackFirst?: boolean
    }
  ): BackgammonGame {
    // Determine color and direction assignments
    let blackDirection: BackgammonMoveDirection
    let whiteDirection: BackgammonMoveDirection
    let blackFirst: boolean

    if (colorDirectionConfig) {
      blackDirection = colorDirectionConfig.blackDirection
      whiteDirection = colorDirectionConfig.whiteDirection
      blackFirst = colorDirectionConfig.blackFirst ?? true
    } else {
      // Randomize directions for real games
      if (Math.random() < 0.5) {
        blackDirection = 'clockwise'
        whiteDirection = 'counterclockwise'
        blackFirst = true
      } else {
        blackDirection = 'counterclockwise'
        whiteDirection = 'clockwise'
        blackFirst = false
      }
    }

    // Assign user IDs and robot flags to colors
    const playerConfigs = blackFirst
      ? [
          {
            color: 'black' as BackgammonColor,
            direction: blackDirection,
            userId: player1UserId,
            isRobot: player1IsRobot,
          },
          {
            color: 'white' as BackgammonColor,
            direction: whiteDirection,
            userId: player2UserId,
            isRobot: player2IsRobot,
          },
        ]
      : [
          {
            color: 'white' as BackgammonColor,
            direction: whiteDirection,
            userId: player1UserId,
            isRobot: player1IsRobot,
          },
          {
            color: 'black' as BackgammonColor,
            direction: blackDirection,
            userId: player2UserId,
            isRobot: player2IsRobot,
          },
        ]

    const players = playerConfigs.map((cfg) =>
      Player.initialize(
        cfg.color as BackgammonColor,
        cfg.direction,
        undefined,
        generateId(),
        'inactive',
        cfg.isRobot,
        cfg.userId
      )
    )

    // Ensure players is a tuple of length 2
    const playersTuple = players as [(typeof players)[0], (typeof players)[1]]

    // Create board with proper dual numbering system
    // The board expects: createBoardForPlayers(clockwiseColor, counterclockwiseColor)
    const board = Board.createBoardForPlayers(
      blackDirection === 'clockwise' ? 'black' : 'white',
      blackDirection === 'counterclockwise' ? 'black' : 'white'
    )

    // Initialize game
    let game: BackgammonGame = Game.initialize(
      playersTuple,
      generateId(),
      'rolling-for-start',
      board
    ) as BackgammonGameRollingForStart

    // Auto roll for start if requested
    if (autoRollForStart) {
      if (colorDirectionConfig) {
        // When configuration is provided, respect the blackFirst setting
        const desiredActiveColor = blackFirst ? 'black' : 'white'

        // Manually create rolled-for-start state with the desired active color
        const rollingPlayers = playersTuple.map((p) =>
          p.color === desiredActiveColor
            ? Player.initialize(
                p.color,
                p.direction,
                undefined,
                p.id,
                'rolled-for-start',
                p.isRobot,
                p.userId
              )
            : Player.initialize(
                p.color,
                p.direction,
                undefined,
                p.id,
                'inactive',
                p.isRobot,
                p.userId
              )
        ) as BackgammonPlayers

        const activePlayer = rollingPlayers.find(
          (p) => p.color === desiredActiveColor
        ) as BackgammonPlayerRolledForStart
        const inactivePlayer = rollingPlayers.find(
          (p) => p.color !== desiredActiveColor
        ) as BackgammonPlayerInactive

        game = {
          ...game,
          stateKind: 'rolled-for-start',
          activeColor: desiredActiveColor,
          players: rollingPlayers,
          activePlayer,
          inactivePlayer,
        } as BackgammonGameRolledForStart
      } else {
        // No configuration provided, use random selection
        game = Game.rollForStart(game as BackgammonGameRollingForStart)
      }
    }

    return game
  }

  public static initialize = function initializeGame(
    players: BackgammonPlayers,
    id: string = generateId(),
    stateKind: BackgammonGameStateKind = 'rolling-for-start',
    board: BackgammonBoard = Board.initialize(),
    cube: BackgammonCube = Cube.initialize(),
    activePlay?: BackgammonPlay,
    activeColor?: BackgammonColor,
    activePlayer?: BackgammonPlayerActive,
    inactivePlayer?: BackgammonPlayerInactive,
    origin?: BackgammonMoveOrigin
  ): BackgammonGame {
    switch (stateKind) {
      case 'rolling-for-start':
        return {
          id,
          stateKind,
          players,
          board,
          cube,
        } as BackgammonGameRollingForStart
      case 'rolled-for-start':
        if (!activeColor) throw new Error('Active color must be provided')
        if (!activePlayer) throw new Error('Active player must be provided')
        if (!inactivePlayer) throw new Error('Inactive player must be provided')
        return {
          id,
          stateKind,
          players,
          board,
          cube,
          activeColor,
          activePlayer,
          inactivePlayer,
        } as BackgammonGameRolledForStart
      case 'rolling':
        if (!activeColor) throw new Error('Active color must be provided')
        if (!activePlayer) throw new Error('Active player must be provided')
        if (!inactivePlayer) throw new Error('Inactive player must be provided')
        return {
          id,
          stateKind,
          players,
          board,
          cube,
          activeColor,
          activePlayer,
          inactivePlayer,
        } as BackgammonGameRolling
      case 'preparing-move':
        if (!activeColor) throw new Error('Active color must be provided')
        if (!activePlayer) throw new Error('Active player must be provided')
        if (!inactivePlayer) throw new Error('Inactive player must be provided')
        if (!activePlay) throw new Error('Active play must be provided')
        return {
          id,
          stateKind,
          players,
          board,
          cube,
          activeColor,
          activePlayer,
          inactivePlayer,
          activePlay,
        } as BackgammonGamePreparingMove
      case 'moving':
        if (!activeColor) throw new Error('Active color must be provided')
        if (!activePlayer) throw new Error('Active player must be provided')
        if (!inactivePlayer) throw new Error('Inactive player must be provided')
        if (!activePlay) throw new Error('Active play must be provided')
        return {
          id,
          stateKind,
          players,
          board,
          cube,
          activeColor,
          activePlayer,
          inactivePlayer,
          activePlay,
        } as BackgammonGameMoving
      case 'rolled':
        throw new Error('Game cannot be initialized in the rolled state')
      case 'moved':
        throw new Error('Game cannot be initialized in the moved state')
      case 'completed':
        throw new Error('Game cannot be initialized in the completed state')
      case 'doubling':
        throw new Error('Game cannot be initialized in the doubling state')
      case 'doubled':
        throw new Error('Game cannot be initialized in the doubled state')
    }
    // Exhaustiveness check
    const _exhaustiveCheck: never = stateKind
    throw new Error(`Unhandled stateKind: ${stateKind}`)
  }

  public static rollForStart = function rollForStart(
    game: BackgammonGameRollingForStart
  ): BackgammonGameRolledForStart {
    const activeColor = randomBackgammonColor()
    const rollingPlayers = game.players.map((p) =>
      p.color === activeColor
        ? Player.initialize(
            p.color,
            p.direction,
            undefined,
            p.id,
            'rolled-for-start',
            p.isRobot,
            p.userId
          )
        : Player.initialize(
            p.color,
            p.direction,
            undefined,
            p.id,
            'inactive',
            p.isRobot,
            p.userId
          )
    ) as BackgammonPlayers
    const activePlayer = rollingPlayers.find(
      (p) => p.color === activeColor
    ) as BackgammonPlayerRolledForStart
    const inactivePlayer = rollingPlayers.find(
      (p) => p.color !== activeColor
    ) as BackgammonPlayerInactive

    const rolledForStartGame = {
      ...game,
      stateKind: 'rolled-for-start',
      activeColor,
      players: rollingPlayers,
      activePlayer,
      inactivePlayer,
    } as BackgammonGameRolledForStart

    // Always return rolled-for-start state - let caller handle robot automation
    return rolledForStartGame
  }

  /**
   * Advance robot from 'rolled' to 'moving' state automatically
   * This should only be called for robot players
   * @param game - Game in 'rolled' state with robot active player
   * @returns Game in 'moving' state
   */
  public static advanceRobotToMoving = function advanceRobotToMoving(
    game: BackgammonGameRolled
  ): BackgammonGameMoving {
    if (game.stateKind !== 'rolled') {
      throw new Error('Game must be in rolled state to advance robot to moving')
    }

    if (!game.activePlayer?.isRobot) {
      throw new Error('Can only advance robot players to moving state')
    }

    // For robots, automatically proceed to moving state
    const preparingGame = Game.prepareMove(game)
    return Game.toMoving(preparingGame)
  }

  /**
   * Process a complete robot turn automatically
   * This method handles the full robot automation sequence:
   * rolled -> preparing-move -> moving -> (make moves) -> rolling (next turn)
   *
   * @param game - Current game state
   * @param difficulty - Robot difficulty level
   * @returns Promise with the result of the robot turn
   */
  public static processRobotTurn = async function processRobotTurn(
    game: BackgammonGame,
    difficulty: 'beginner' | 'intermediate' | 'advanced' = 'beginner'
  ): Promise<{
    success: boolean
    error?: string
    game?: BackgammonGame
    message?: string
  }> {
    // Validate that the active player is a robot
    if (!game.activePlayer?.isRobot) {
      return {
        success: false,
        error: 'Active player is not a robot',
        game: game,
      }
    }

    // Import Robot class dynamically to avoid circular dependency
    const { Robot } = await import('../Robot')

    // Use Robot.makeOptimalMove to handle the complete robot turn
    const robotResult = await Robot.makeOptimalMove(game, difficulty)

    // Return the robot result directly - it already has the correct structure
    return robotResult
  }

  public static roll = function roll(
    game: BackgammonGameRolledForStart | BackgammonGameRolling
  ): BackgammonGameRolled {
    if (game.stateKind === 'rolled-for-start') {
      const { players, activeColor } = game
      const rollingPlayers = players.map((p) => {
        if (p.color === activeColor) {
          if (p.stateKind === 'rolling') return p
          return {
            ...p,
            stateKind: 'rolling',
          } as BackgammonPlayerRolling
        }
        return {
          ...p,
          stateKind: 'inactive',
        } as BackgammonPlayerInactive
      }) as BackgammonPlayers
      const newActivePlayer = rollingPlayers.find(
        (p) => p.color === activeColor
      ) as BackgammonPlayerRolling
      const inactivePlayer = rollingPlayers.find(
        (p) => p.color !== activeColor
      ) as BackgammonPlayerInactive
      const rollingGame: BackgammonGameRolling = {
        ...game,
        stateKind: 'rolling',
        players: rollingPlayers,
        activePlayer: newActivePlayer,
        inactivePlayer,
        activeColor: activeColor!,
      }
      return Game.roll(rollingGame)
    }
    const { players, board, activeColor } = game
    if (!activeColor) throw new Error('Active color must be provided')
    let [activePlayerForColor, inactivePlayerForColor] =
      Game.getPlayersForColor(players, activeColor!)
    if (activePlayerForColor.stateKind !== 'rolling') {
      throw new Error('Active player must be in rolling state')
    }
    const activePlayerRolling = activePlayerForColor as BackgammonPlayerRolling
    const inactivePlayer = inactivePlayerForColor
    if (!inactivePlayer) throw new Error('Inactive player not found')

    const playerRolled = Player.roll(activePlayerRolling)
    const activePlay = Play.initialize(board, playerRolled)

    const rolledPlay = {
      ...activePlay,
      stateKind: 'rolled',
      player: playerRolled,
    } as BackgammonPlayRolled

    // Update the players array to include the rolled player
    const updatedPlayers = players.map((p) =>
      p.id === playerRolled.id ? playerRolled : p
    ) as BackgammonPlayers

    return {
      ...game,
      stateKind: 'rolled',
      players: updatedPlayers,
      activePlayer: playerRolled,
      activePlay: rolledPlay,
      board,
    } as BackgammonGameRolled
  }

  /**
   * Transition from 'rolled' to 'preparing-move' state
   * This represents the player about to make a decision (move or double)
   */
  public static prepareMove = function prepareMove(
    game: BackgammonGameRolled
  ): BackgammonGamePreparingMove {
    if (game.stateKind !== 'rolled') {
      throw new Error(`Cannot prepare move from ${game.stateKind} state`)
    }

    // The preparing-move state maintains the same play and player state
    // but indicates that a decision (move or double) is about to be made
    return {
      ...game,
      stateKind: 'preparing-move',
    } as BackgammonGamePreparingMove
  }

  /**
   * Transition from 'preparing-move' or 'doubled' to 'moving' state
   * This must be called before any moves can be made
   */
  public static toMoving = function toMoving(
    game: BackgammonGamePreparingMove | BackgammonGameDoubled
  ): BackgammonGameMoving {
    const isValidState =
      game.stateKind === 'preparing-move' || game.stateKind === 'doubled'

    if (!isValidState) {
      throw new Error(
        `Cannot start moving from ${
          (game as any).stateKind
        } state. Must be in 'preparing-move' or 'doubled' state.`
      )
    }

    const movingPlay = Play.startMove(game.activePlay)
    return Game.startMove(game, movingPlay)
  }

  /**
   * Transition from 'preparing-move' to 'doubling' state
   * This represents offering a double to the opponent
   */
  public static toDoubling = function toDoubling(
    game: BackgammonGamePreparingMove
  ): BackgammonGame {
    if (game.stateKind !== 'preparing-move') {
      throw new Error(
        `Cannot start doubling from ${
          (game as any).stateKind
        } state. Must be in 'preparing-move' state.`
      )
    }

    // Delegate to the existing offerDouble logic
    return Game.offerDouble(game, game.activePlayer)
  }

  public static move = function move(
    game: BackgammonGameMoving,
    originId: string
  ): BackgammonGameMoving | BackgammonGame {
    let { activePlay, board } = game

    // Require explicit moving state - no automatic transitions
    if (activePlay.stateKind !== 'moving') {
      throw new Error(
        `Cannot move from ${activePlay.stateKind} state. Call Game.toMoving() first.`
      )
    }

    const playResult = Player.move(board, activePlay, originId)
    board = playResult.board

    // Update activePlayer from the move result if available
    let movedPlayer =
      playResult.move && playResult.move.player
        ? playResult.move.player
        : game.activePlayer

    // Always update activePlay from playResult (fallback to activePlay if undefined)
    const updatedActivePlay = (playResult as any).play || activePlay

    // --- WIN CONDITION CHECK ---
    // Check if the player has won (all checkers off) AFTER the move is processed
    // IMPORTANT: This check must happen after the checker is moved off the board
    const direction = movedPlayer.direction
    const playerOff = board.off[direction]
    const playerCheckersOff = playerOff.checkers.filter(
      (c) => c.color === movedPlayer.color
    ).length
    // If the move just made was a bear-off and this brings the total to 15, end the game
    const lastMoveKind = playResult.move && playResult.move.moveKind
    // Debug output for win condition
    logger.debug('[Game] Checking win condition:', {
      playerCheckersOff,
      lastMoveKind,
      playerOffCheckers: playerOff.checkers.length,
      movedPlayerColor: movedPlayer.color,
      movedPlayerDirection: movedPlayer.direction,
    })
    if (playerCheckersOff === 15 && lastMoveKind === 'bear-off') {
      // Player has borne off all checkers, they win
      const winner = {
        ...movedPlayer,
        stateKind: 'winner',
      } as BackgammonPlayerWinner
      return {
        ...game,
        stateKind: 'completed',
        winner,
        board,
        activePlayer: winner,
        activePlay: updatedActivePlay,
      } as any // TODO: type as BackgammonGameCompleted
    }
    // --- END WIN CONDITION CHECK ---

    return {
      ...game,
      stateKind: 'moving',
      board,
      activePlayer: movedPlayer,
      activePlay: updatedActivePlay,
    } as BackgammonGameMoving
  }

  /**
   * Execute a single move and recalculate fresh moves (just-in-time approach)
   * This method prevents stale move references by always calculating moves based on current board state
   * @param game - Current game state in 'moving' state
   * @param originId - ID of the origin point/bar to move from
   * @returns Updated game state with fresh moves calculated
   */
  public static executeAndRecalculate = function executeAndRecalculate(
    game: BackgammonGameMoving,
    originId: string
  ): BackgammonGameMoving | BackgammonGame {
    // First, execute the move using the existing move method
    const gameAfterMove = Game.move(game, originId)

    // Check if the game ended (win condition)
    if (gameAfterMove.stateKind === 'completed') {
      return gameAfterMove
    }

    // Game continues, ensure we have a moving game
    const movingGame = gameAfterMove as BackgammonGameMoving

<<<<<<< HEAD
    // Check if turn should be completed
    const gameAfterTurnCheck = Game.checkAndCompleteTurn(movingGame)

    // If the turn was completed (different active color), return the updated game
    if (gameAfterTurnCheck.activeColor !== movingGame.activeColor) {
      return gameAfterTurnCheck
=======
    // Only auto-complete turn for robot players, human players must confirm manually
    if (movingGame.activePlayer.isRobot) {
      // Check if turn should be completed for robot
      const gameAfterTurnCheck = Game.checkAndCompleteTurn(movingGame)

      // If the turn was completed (different active color), return the updated game
      if (gameAfterTurnCheck.activeColor !== movingGame.activeColor) {
        return gameAfterTurnCheck
      }
>>>>>>> 83e0b275
    }

    // CRITICAL FIX: After executing a move, the activePlay.moves still contains stale references
    // We need to ensure that when getPossibleMoves() is called next, it uses the updated board state
    // The key insight is that we don't need to modify the activePlay.moves here -
    // getPossibleMoves() will handle calculating fresh moves based on the current board state

    // Turn continues, return the game with fresh board state
    // The next call to getPossibleMoves() will calculate fresh moves based on this updated board
    return movingGame
  }

  /**
   * Check if the current turn is complete and transition to the next player
<<<<<<< HEAD
=======
   * This method is primarily for robot players - human players should use confirmTurn instead
>>>>>>> 83e0b275
   * @param game - Current game state
   * @returns Updated game state with next player or current game if turn not complete
   */
  public static checkAndCompleteTurn = function checkAndCompleteTurn(
    game: BackgammonGameMoving
  ): BackgammonGame {
    // Check if all moves in the current turn are completed
    const activePlay = game.activePlay
    if (!activePlay || !activePlay.moves) {
      return game // No active play, return current game
    }

    const movesArray = Array.from(activePlay.moves)
    const allMovesCompleted = movesArray.every(
      (move) => move.stateKind === 'completed'
    )

    if (!allMovesCompleted) {
      return game // Turn not complete, return current game
    }

    // All moves are completed, transition to next player
    const nextColor = game.activeColor === 'white' ? 'black' : 'white'

    // Update players: current becomes inactive, next becomes rolling
    const updatedPlayers = game.players.map((player) => {
      if (player.color === game.activeColor) {
        return { ...player, stateKind: 'inactive' as const }
      } else {
        return { ...player, stateKind: 'rolling' as const }
      }
    }) as BackgammonPlayers

    // Find new active and inactive players
    const newActivePlayer = updatedPlayers.find(
      (p) => p.color === nextColor
    ) as BackgammonPlayerActive
    const newInactivePlayer = updatedPlayers.find(
      (p) => p.color === game.activeColor
    ) as BackgammonPlayerInactive

    // Create completed active play
    const completedActivePlay = {
      ...activePlay,
      stateKind: 'completed' as const,
    }

    // Return game with next player's turn using Game.initialize for proper typing
    return Game.initialize(
      updatedPlayers,
      game.id,
      'rolling',
      game.board,
      game.cube,
      undefined, // No active play for next player until they roll
      nextColor,
      newActivePlayer,
      newInactivePlayer
    )
  }

<<<<<<< HEAD
=======
  /**
   * Check if the current turn can be confirmed (ready to pass control to next player)
   * A turn can be confirmed when:
   * 1. Game is in 'moving' state
   * 2. Player has used all available dice OR chooses to end turn early
   * 3. No more legal moves are available for remaining dice
   * @param game - Current game state
   * @returns true if turn can be confirmed, false otherwise
   */
  public static canConfirmTurn = function canConfirmTurn(
    game: BackgammonGame
  ): boolean {
    if (game.stateKind !== 'moving') {
      return false
    }

    const activePlay = game.activePlay
    if (!activePlay || !activePlay.moves) {
      return false
    }

    const movesArr = Array.from(activePlay.moves)

    // Check if any moves are completed (at least one move was made)
    const hasCompletedMoves = movesArr.some(
      (move) => move.stateKind === 'completed'
    )

    // Check if all moves are completed
    const allMovesCompleted = movesArr.every(
      (move) => move.stateKind === 'completed'
    )

    // Check if remaining ready moves have no legal moves available
    const readyMoves = movesArr.filter((move) => move.stateKind === 'ready')
    const hasLegalMovesRemaining = readyMoves.some((move) => {
      const possibleMoves = Board.getPossibleMoves(
        game.board,
        game.activePlayer,
        move.dieValue as BackgammonDieValue
      )
      return possibleMoves.length > 0
    })

    // Turn can be confirmed if:
    // 1. All moves are completed, OR
    // 2. At least one move was made AND no legal moves remain for ready dice
    return allMovesCompleted || (hasCompletedMoves && !hasLegalMovesRemaining)
  }

  /**
   * Manually confirm the current turn and pass control to the next player
   * This is triggered by dice click after the player has finished their moves
   * @param game - Current game state in 'moving' state
   * @returns Updated game state with next player's turn
   */
  public static confirmTurn = function confirmTurn(
    game: BackgammonGameMoving
  ): BackgammonGame {
    if (game.stateKind !== 'moving') {
      throw new Error('Cannot confirm turn from non-moving state')
    }

    if (!Game.canConfirmTurn(game)) {
      throw new Error(
        'Turn cannot be confirmed - either no moves made or legal moves still available'
      )
    }

    const activePlay = game.activePlay
    if (!activePlay || !activePlay.moves) {
      throw new Error('No active play found')
    }

    // Mark any remaining ready moves as 'no-move' since player is confirming turn
    const movesArr = Array.from(activePlay.moves)
    const confirmedMoves = movesArr.map((move) => {
      if (move.stateKind === 'ready') {
        return {
          ...move,
          stateKind: 'completed' as const,
          moveKind: 'no-move' as const,
          possibleMoves: [],
          isHit: false,
          origin: undefined,
          destination: undefined,
        }
      }
      return move
    })

    // Update activePlay with confirmed moves
    const confirmedActivePlay = {
      ...activePlay,
      moves: new Set(confirmedMoves),
      stateKind: 'completed' as const,
    }

    // Manually transition to next player since turn is confirmed
    const nextColor = game.activeColor === 'white' ? 'black' : 'white'

    // Update players: current becomes inactive, next becomes rolling
    const updatedPlayers = game.players.map((player) => {
      if (player.color === game.activeColor) {
        return { ...player, stateKind: 'inactive' as const }
      } else {
        return { ...player, stateKind: 'rolling' as const }
      }
    }) as BackgammonPlayers

    // Find new active and inactive players
    const newActivePlayer = updatedPlayers.find(
      (p) => p.color === nextColor
    ) as BackgammonPlayerActive
    const newInactivePlayer = updatedPlayers.find(
      (p) => p.color === game.activeColor
    ) as BackgammonPlayerInactive

    // Return game with next player's turn using Game.initialize for proper typing
    return Game.initialize(
      updatedPlayers,
      game.id,
      'rolling',
      game.board,
      game.cube,
      undefined, // No active play for next player until they roll
      nextColor,
      newActivePlayer,
      newInactivePlayer
    )
  }

>>>>>>> 83e0b275
  public static activePlayer = function activePlayer(
    game: BackgammonGame
  ): BackgammonPlayerActive {
    const activePlayer = game.players.find(
      (p) => p.color === game.activeColor && p.stateKind !== 'inactive'
    )
    if (!activePlayer) {
      throw new Error('Active player not found')
    }
    return activePlayer as BackgammonPlayerActive
  }

  public static inactivePlayer = function inactivePlayer(
    game: BackgammonGame
  ): BackgammonPlayerInactive {
    const inactivePlayer = game.players.find(
      (p) => p.color !== game.activeColor && p.stateKind === 'inactive'
    )
    if (!inactivePlayer) {
      throw new Error('Inactive player not found')
    }
    return inactivePlayer as BackgammonPlayerInactive
  }

  public static getPlayersForColor = function getPlayersForColor(
    players: BackgammonPlayers,
    color: BackgammonColor
  ): [
    activePlayerForColor: BackgammonPlayerActive,
    inactivePlayerForColor: BackgammonPlayerInactive
  ] {
    const activePlayerForColor = players.find((p) => p.color === color)
    const inactivePlayerForColor = players.find((p) => p.color !== color)
    if (!activePlayerForColor || !inactivePlayerForColor) {
      throw new Error('Players not found')
    }
    return [
      activePlayerForColor as BackgammonPlayerActive,
      inactivePlayerForColor as BackgammonPlayerInactive,
    ]
  }

  public static startMove = function startMove(
    game: BackgammonGamePreparingMove | BackgammonGameDoubled,
    movingPlay: BackgammonPlayMoving
  ): BackgammonGameMoving {
    return {
      ...game,
      stateKind: 'moving',
      activePlay: movingPlay,
    } as BackgammonGameMoving
  }

  // --- Doubling Cube Logic ---

  public static canOfferDouble(
    game: BackgammonGame,
    player: BackgammonPlayerActive
  ): boolean {
    // Allow doubling from preparing-move state only (after rolling)
    // Only if player does not own the cube and cube is not maxxed or already offered
    return (
      game.stateKind === 'preparing-move' &&
      game.cube.stateKind !== 'maxxed' &&
      game.cube.stateKind !== 'offered' &&
      (!game.cube.owner || game.cube.owner.id !== player.id)
    )
  }

  // --- Player Management ---

  /**
   * Validates if rolling is allowed in the current game state
   */
  public static canRoll(game: BackgammonGame): boolean {
    return game.stateKind === 'rolled-for-start' || game.stateKind === 'rolling'
  }

  /**
   * Validates if rolling for start is allowed in the current game state
   */
  public static canRollForStart(game: BackgammonGame): boolean {
    return game.stateKind === 'rolling-for-start'
  }

  /**
   * Validates if the specified player can roll in the current game state
   */
  public static canPlayerRoll(game: BackgammonGame, playerId: string): boolean {
    if (!Game.canRoll(game)) {
      return false
    }

    // Check if the player is the active player
    if (game.activeColor) {
      const activePlayer = game.players.find(
        (p) => p.color === game.activeColor
      )
      if (!activePlayer || activePlayer.id !== playerId) {
        return false
      }
    }

    return true
  }

  /**
   * Validates if moves can be calculated for the current game state
   */
  public static canGetPossibleMoves(game: BackgammonGame): boolean {
    return game.stateKind === 'rolled' || game.stateKind === 'preparing-move'
  }

  // --- Checker Management ---

  /**
   * Finds a checker in the game board by ID
   * @param game - The game containing the board to search
   * @param checkerId - The ID of the checker to find
   * @returns The checker object or null if not found
   */
  public static findChecker(
    game: BackgammonGame,
    checkerId: string
  ): BackgammonChecker | null {
    try {
      return Checker.getChecker(game.board, checkerId)
    } catch {
      return null
    }
  }

  public static offerDouble(
    game: BackgammonGame,
    player: BackgammonPlayerActive
  ): BackgammonGame {
    if (!Game.canOfferDouble(game, player))
      throw new Error('Cannot offer double')
    // Set cube to 'offered' state and transition to 'doubling' game state
    // Find the opponent
    const opponent = game.players.find((p) => p.id !== player.id)!
    // Convert players to correct types
    const activePlayer = Player.initialize(
      player.color,
      player.direction,
      player.dice,
      player.id,
      'doubled',
      true,
      player.userId
    )
    const inactivePlayer = opponent as BackgammonPlayerInactive
    // Create a BackgammonPlayDoubled (for now, reuse activePlay)
    const activePlay = game.activePlay as any // TODO: ensure correct type
    return {
      ...game,
      stateKind: 'doubling',
      cube: {
        ...game.cube,
        stateKind: 'offered',
        owner: player,
        value: game.cube.value
          ? (game.cube.value as Exclude<typeof game.cube.value, undefined>)
          : 2,
        offeredBy: player,
      },
      activePlayer,
      inactivePlayer,
      activePlay,
      activeColor: player.color,
    } as any // TODO: type as BackgammonGameDoubling
  }

  public static canAcceptDouble(
    game: BackgammonGame,
    player: BackgammonPlayerActive
  ): boolean {
    // Only if cube is in 'offered' state and player is not the one who offered
    return (
      game.cube.stateKind === 'offered' &&
      game.cube.offeredBy &&
      game.cube.offeredBy.id !== player.id
    )
  }

  public static acceptDouble(
    game: BackgammonGame,
    player: BackgammonPlayerActive
  ): BackgammonGame {
    if (!Game.canAcceptDouble(game, player))
      throw new Error('Cannot accept double')
    // Double the cube value, transfer ownership to accepting player, clear offeredBy, set to 'doubled' or 'maxxed'
    const nextValue = Math.min(
      game.cube.value ? game.cube.value * 2 : 2,
      64
    ) as typeof game.cube.value
    const offeringPlayer = game.cube.offeredBy!
    // Convert players to correct types
    const activePlayer = {
      ...player,
      stateKind: 'doubled',
    } as BackgammonPlayerDoubled
    const inactivePlayer = {
      ...offeringPlayer,
      stateKind: 'inactive',
    } as BackgammonPlayerInactive
    // Create a BackgammonPlayDoubled (for now, reuse activePlay)
    const activePlay = game.activePlay as any // TODO: ensure correct type
    if (nextValue === 64) {
      // If maxxed, game should be completed
      const winner = {
        ...player,
        stateKind: 'winner',
      } as BackgammonPlayerWinner
      return {
        ...game,
        stateKind: 'completed',
        winner,
        cube: {
          ...game.cube,
          stateKind: 'maxxed',
          owner: undefined,
          value: 64,
          offeredBy: undefined,
        },
      } as any // TODO: type as BackgammonGameCompleted
    }
    return {
      ...game,
      stateKind: 'doubled',
      cube: {
        ...game.cube,
        stateKind: 'doubled',
        owner: player,
        value: nextValue,
        offeredBy: undefined,
      },
      activePlayer,
      inactivePlayer,
      activePlay,
      activeColor: player.color,
    } as any // TODO: type as BackgammonGameDoubled
  }

  public static canRefuseDouble(
    game: BackgammonGame,
    player: BackgammonPlayerActive
  ): boolean {
    // Only if cube is in 'offered' state and player is not the one who offered
    return Game.canAcceptDouble(game, player)
  }

  public static refuseDouble(
    game: BackgammonGame,
    player: BackgammonPlayerActive
  ): BackgammonGame {
    if (!Game.canRefuseDouble(game, player))
      throw new Error('Cannot refuse double')
    // The refusing player loses at the current cube value
    // The offering player is the winner
    const offeringPlayer = game.cube.offeredBy!
    const winner = {
      ...offeringPlayer,
      stateKind: 'winner',
    } as BackgammonPlayerWinner
    return {
      ...game,
      stateKind: 'completed',
      winner,
    } as any // TODO: type as BackgammonGameCompleted
  }

  /**
   * Get possible moves for the current die value only (just-in-time calculation)
   * This method calculates moves for only the next available die to prevent stale references
   * Call this method after each move execution to get fresh moves based on current board state
   */
  public static getPossibleMoves = function getPossibleMoves(
    game: BackgammonGame
  ): {
    success: boolean
    error?: string
    possibleMoves?: BackgammonMoveSkeleton[]
    playerColor?: string
    updatedGame?: BackgammonGame
    currentDie?: number
  } {
    // Validate game state
    if (
      game.stateKind !== 'rolled' &&
      game.stateKind !== 'preparing-move' &&
      game.stateKind !== 'moving'
    ) {
      return {
        success: false,
        error: 'Game is not in a state where possible moves can be calculated',
      }
    }

    // Use the active player from the game object
    const targetPlayer = game.players.find((p) => p.color === game.activeColor)
    if (!targetPlayer) {
      return {
        success: false,
        error: 'Unable to determine active player',
      }
    }

    // Get activePlay and moves
    const activePlay = game.activePlay
    if (!activePlay || !activePlay.moves) {
      return {
        success: false,
        error: 'No active play found',
      }
    }

    const movesArr = Array.isArray(activePlay.moves)
      ? activePlay.moves
      : Array.from(activePlay.moves)

    // CRITICAL FIX: Completely ignore stale activePlay.moves and calculate fresh moves
    // based on current board state and available dice values
    let possibleMoves: BackgammonMoveSkeleton[] = []
    let currentDie: number | undefined

    if (movesArr && movesArr.length > 0) {
      // Get dice values from moves that are still in 'ready' state (not yet used)
      const readyMoves = movesArr.filter((move) => move.stateKind === 'ready')
      const availableDice = readyMoves.map((move) => move.dieValue)

      // CRITICAL FIX: Only calculate moves for the FIRST available die to prevent stale references
      // This ensures moves are always fresh based on current board state
      // Robot will be called again after each move with updated board state
      currentDie = availableDice[0]

      if (currentDie) {
        // CRITICAL FIX: Always calculate completely fresh moves based on current board state
        // Ignore all cached moves - they may reference checkers that have been moved
        console.log(
          '[DEBUG] Game.getPossibleMoves calculating fresh moves for die',
          currentDie
        )

        possibleMoves = Board.getPossibleMoves(
          game.board,
          targetPlayer,
          currentDie as BackgammonDieValue
        )

        console.log(
          '[DEBUG] Game.getPossibleMoves calculated',
          possibleMoves.length,
          'fresh moves for die',
          currentDie
        )
      }

      // Auto-complete turn when no legal moves remain (only for robot players)
      if (
        possibleMoves.length === 0 &&
        movesArr.every((m) => m.stateKind === 'ready') &&
        targetPlayer.isRobot
      ) {
        logger.debug('[Game] Auto-completing robot turn: no legal moves remain')

        // Mark all remaining moves as completed with no-move
        const completedMoves = movesArr.map((move) => ({
          ...move,
          stateKind: 'completed',
          moveKind: 'no-move',
          possibleMoves: [],
          isHit: false,
          origin: undefined,
          destination: undefined,
        }))

        // Update activePlay with completed moves
        const completedActivePlay = {
          ...activePlay,
          moves: new Set(completedMoves),
          stateKind: 'completed',
        }

        // Transition game to next player's turn
        const nextColor = game.activeColor === 'white' ? 'black' : 'white'
        const updatedGame = {
          ...game,
          activePlay: completedActivePlay,
          stateKind: 'rolling' as const,
          activeColor: nextColor,
        }

        // Update players: current becomes inactive, other becomes rolling
        const updatedPlayers = game.players.map((player) => {
          if (player.color === game.activeColor) {
            return { ...player, stateKind: 'inactive' as const }
          } else {
            return { ...player, stateKind: 'rolling' as const }
          }
        })

        const finalUpdatedGame = {
          ...updatedGame,
          players: updatedPlayers,
        } as BackgammonGame

        return {
          success: true,
          possibleMoves: [],
          playerColor: targetPlayer.color,
          updatedGame: finalUpdatedGame,
          currentDie: currentDie,
        }
      }
    }

    return {
      success: true,
      possibleMoves,
      playerColor: targetPlayer.color,
      currentDie: currentDie,
    }
  }
}<|MERGE_RESOLUTION|>--- conflicted
+++ resolved
@@ -627,14 +627,6 @@
     // Game continues, ensure we have a moving game
     const movingGame = gameAfterMove as BackgammonGameMoving
 
-<<<<<<< HEAD
-    // Check if turn should be completed
-    const gameAfterTurnCheck = Game.checkAndCompleteTurn(movingGame)
-
-    // If the turn was completed (different active color), return the updated game
-    if (gameAfterTurnCheck.activeColor !== movingGame.activeColor) {
-      return gameAfterTurnCheck
-=======
     // Only auto-complete turn for robot players, human players must confirm manually
     if (movingGame.activePlayer.isRobot) {
       // Check if turn should be completed for robot
@@ -644,7 +636,6 @@
       if (gameAfterTurnCheck.activeColor !== movingGame.activeColor) {
         return gameAfterTurnCheck
       }
->>>>>>> 83e0b275
     }
 
     // CRITICAL FIX: After executing a move, the activePlay.moves still contains stale references
@@ -659,10 +650,7 @@
 
   /**
    * Check if the current turn is complete and transition to the next player
-<<<<<<< HEAD
-=======
    * This method is primarily for robot players - human players should use confirmTurn instead
->>>>>>> 83e0b275
    * @param game - Current game state
    * @returns Updated game state with next player or current game if turn not complete
    */
@@ -724,8 +712,6 @@
     )
   }
 
-<<<<<<< HEAD
-=======
   /**
    * Check if the current turn can be confirmed (ready to pass control to next player)
    * A turn can be confirmed when:
@@ -858,7 +844,6 @@
     )
   }
 
->>>>>>> 83e0b275
   public static activePlayer = function activePlayer(
     game: BackgammonGame
   ): BackgammonPlayerActive {
