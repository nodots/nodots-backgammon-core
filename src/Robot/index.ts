import { BackgammonGame } from '@nodots-llc/backgammon-types'
import { AIPluginManager } from '../AI/AIPluginManager'
import { BackgammonAIPlugin } from '../AI/interfaces/AIPlugin'
import { BasicAIPlugin } from '../AI/plugins/BasicAIPlugin'
import { Board } from '../Board'
import { Game } from '../Game'
<<<<<<< HEAD
import { Move } from '../Move'
=======
>>>>>>> 9804b8ff
import { logger } from '../utils/logger'

export interface RobotMoveResult {
  success: boolean
  game?: BackgammonGame
  error?: string
  message?: string
}

export type RobotSkillLevel = 'beginner' | 'intermediate' | 'advanced'

export class Robot {
  private static pluginManager = new AIPluginManager()

  // Auto-register built-in basic AI
  static {
    this.pluginManager.registerPlugin(new BasicAIPlugin())
    this.pluginManager.setDefaultPlugin('basic-ai')
  }

  /**
   * Execute complete turn automation for a robot player using functional programming patterns
   * This is the main entry point for robot actions and handles full turns
   * @param game - Current game state
   * @param difficulty - Robot difficulty level (defaults to 'beginner' for backwards compatibility)
   * @param aiPlugin - Optional AI plugin name to use (defaults to default plugin)
   * @returns Result with updated game state after complete robot turn or error
   */
  public static makeOptimalMove = async function makeOptimalMove(
    game: BackgammonGame,
    difficulty: RobotSkillLevel = 'beginner',
    aiPlugin?: string
  ): Promise<RobotMoveResult> {
    // Pure validation function
    const validateGame = (game: BackgammonGame): RobotMoveResult | null => {
      if (!game) {
        return { success: false, error: 'Game is null or undefined' }
      }
      if (!game.board) {
        return { success: false, error: 'Game board is undefined' }
      }
      if (!game.players || game.players.length < 2) {
        return { success: false, error: 'Game players are invalid' }
      }
      return null // Valid game
    }

    try {
      const validationError = validateGame(game)
      if (validationError) {
        return validationError
      }

      // Pattern matching on discriminated union - functional style
      return Robot.processGameState(game, difficulty, aiPlugin)
    } catch (error) {
      logger.error('Error in Robot.makeOptimalMove:', error)
      logger.error('Game state:', JSON.stringify(game, null, 2))
      return {
        success: false,
        error: error instanceof Error ? error.message : 'Unknown error',
      }
    }
  }

  /**
<<<<<<< HEAD
   * Robot rolls for start and automatically continues if robot wins
=======
   * Pure function for pattern matching on game state - follows FP discriminated union pattern
>>>>>>> 9804b8ff
   */
  private static processGameState = async function processGameState(
    game: BackgammonGame,
    difficulty: RobotSkillLevel,
    aiPlugin?: string
  ): Promise<RobotMoveResult> {
    // Functional pattern matching on discriminated union
    switch (game.stateKind) {
      case 'rolling-for-start':
        return Robot.processRollingForStart(game)

      case 'rolled-for-start':
        return Robot.processRolledForStart(game, difficulty)

      case 'rolling':
        return Robot.processRolling(game, difficulty)

      case 'rolled':
      case 'preparing-move':
      case 'moving':
        return Robot.processMovingTurn(game, difficulty, aiPlugin)

      default:
        return {
          success: false,
          error: `Robot cannot act in game state: ${game.stateKind}`,
        }
    }
  }

  /**
   * Pure function to process rolling-for-start state
   */
  private static processRollingForStart = async function processRollingForStart(
    game: BackgammonGame
  ): Promise<RobotMoveResult> {
    const hasRobotPlayer = (players: any[]) => 
      players.some((player) => player.isRobot)

    if (!hasRobotPlayer(game.players)) {
      return {
        success: false,
        error: 'No robot players in game',
      }
    }

    try {
<<<<<<< HEAD
      // Step 1: Roll for start to determine winner
      const rolledForStartGame = Game.rollForStart(game as any)

      // Step 2: Check if the winner is a robot
      if (
        rolledForStartGame.activePlayer?.isRobot &&
        rolledForStartGame.stateKind === 'rolled-for-start'
      ) {
        // Step 3: Automatically roll dice for the robot
        const rolledGame = Game.roll(rolledForStartGame)

        // Step 4: If in rolled state, process robot moves automatically
        if (rolledGame.stateKind === 'rolled') {
          const robotResult = await Game.processRobotTurn(
            rolledGame,
            'beginner'
          )
          if (robotResult.success && robotResult.game) {
            return {
              success: true,
              game: robotResult.game,
              message:
                'Robot rolled for start, rolled dice, and completed turn automatically',
            }
          } else {
            // Fall back to just the rolled state if robot turn processing fails
            return {
              success: true,
              game: rolledGame,
              message:
                'Robot rolled for start and dice, but turn processing failed',
            }
          }
        } else {
          // Return the rolled state if not in expected state
          return {
            success: true,
            game: rolledGame,
            message: 'Robot rolled for start and dice',
          }
        }
      } else {
        // Human won rollForStart, just return the rolled-for-start state
        return {
          success: true,
          game: rolledForStartGame,
          message: 'Human won roll for start',
        }
=======
      const rolledForStartGame = Game.rollForStart(game as any)
      
      // If robot won, continue with their turn automation
      if (rolledForStartGame.activePlayer?.isRobot) {
        return Robot.processRolledForStart(rolledForStartGame, 'beginner')
      }
      
      return {
        success: true,
        game: rolledForStartGame,
        message: 'Human won roll for start',
>>>>>>> 9804b8ff
      }
    } catch (error) {
      return {
        success: false,
        error: error instanceof Error ? error.message : 'Failed to roll for start',
      }
    }
  }

  /**
   * Pure function to process rolled-for-start state
   */
  private static processRolledForStart = async function processRolledForStart(
    game: BackgammonGame,
    difficulty: RobotSkillLevel
  ): Promise<RobotMoveResult> {
    const validateActiveRobot = (game: BackgammonGame) => 
      game.activePlayer?.isRobot

    if (!validateActiveRobot(game)) {
      return {
        success: false,
        error: 'Active player is not a robot',
      }
    }

    try {
      // Roll dice first - pure function call
      const rolledGame = Game.roll(game as any)

      logger.info(
        `Robot rolled dice after winning roll-for-start: ${rolledGame.activePlayer.dice.currentRoll}`
      )

      // Complete turn using functional composition
      return Robot.processMovingTurn(rolledGame, difficulty)
    } catch (error) {
      return {
        success: false,
        error: error instanceof Error
          ? error.message
          : 'Failed to handle rolled-for-start',
      }
    }
  }

  /**
   * Pure function to process rolling state
   */
  private static processRolling = async function processRolling(
    game: BackgammonGame,
    difficulty: RobotSkillLevel
  ): Promise<RobotMoveResult> {
    const validateActiveRobot = (game: BackgammonGame) => 
      game.activePlayer?.isRobot

    if (!validateActiveRobot(game)) {
      return {
        success: false,
        error: 'Active player is not a robot',
      }
    }

    try {
      // Roll dice - pure function call
      const rolledGame = Game.roll(game as any)
      
      // Complete turn using functional composition
      return Robot.processMovingTurn(rolledGame, difficulty)
    } catch (error) {
      return {
        success: false,
        error: error instanceof Error ? error.message : 'Failed to handle rolling',
      }
    }
  }



  /**
   * Pure functional approach to processing moving turn - follows CLAUDE.md FP guidelines
   * Uses pre-populated activePlay.moves instead of recalculating moves
   */
  private static processMovingTurn = async function processMovingTurn(
    game: BackgammonGame,
    difficulty: RobotSkillLevel,
    aiPlugin?: string
  ): Promise<RobotMoveResult> {
    const validateActiveRobot = (game: BackgammonGame) => 
      game.activePlayer?.isRobot

    const validateActivePlay = (game: BackgammonGame) => 
      game.activePlay && (game.activePlay as any).moves

    if (!validateActiveRobot(game)) {
      return {
        success: false,
        error: 'Active player is not a robot',
      }
    }

    try {
      // QUICK FIX: Skip problematic state transitions and work directly with original game
      // The original game already has the board and activePlay - just ensure it's in moving state
      let workingGame = game
      
      // Only transition if absolutely necessary
      if (game.stateKind === 'rolled') {
        const preparingGame = Game.prepareMove(game as any)
        workingGame = Game.toMoving(preparingGame)
      } else if (game.stateKind === 'preparing-move') {
        workingGame = Game.toMoving(game as any)
<<<<<<< HEAD
      } else if (game.stateKind === 'moving') {
        // Already in moving state, use the game as-is
        workingGame = game
      } else {
=======
      }
      
      if (!validateActivePlay(workingGame)) {
>>>>>>> 9804b8ff
        return {
          success: false,
          error: 'No activePlay.moves found - cannot execute robot turn',
        }
      }

<<<<<<< HEAD
      // CRITICAL FIX: Check if there are any possible moves AFTER state transition
      logger.debug('[DEBUG] Robot requesting possible moves for game state:', {
        gameState: workingGame.stateKind,
        activePlayerColor: workingGame.activePlayer?.color,
        activePlayerDirection: workingGame.activePlayer?.direction,
        activePlayState: workingGame.activePlay?.stateKind,
        hasActivePlay: !!workingGame.activePlay,
        hasMoves: workingGame.activePlay?.moves
          ? workingGame.activePlay.moves.size
          : 0,
      })

      const possibleMovesResult = Game.getPossibleMoves(workingGame)

      logger.debug('[DEBUG] Robot received possible moves result:', {
        success: possibleMovesResult.success,
        error: possibleMovesResult.error,
        movesCount: possibleMovesResult.possibleMoves?.length || 0,
        firstMoveOriginId: possibleMovesResult.possibleMoves?.[0]?.origin?.id,
        firstMoveOriginKind:
          possibleMovesResult.possibleMoves?.[0]?.origin?.kind,
        allMoveOriginIds: possibleMovesResult.possibleMoves?.map(
          (m) => m.origin?.id
        ),
      })

      if (
        !possibleMovesResult.success ||
        !possibleMovesResult.possibleMoves ||
        possibleMovesResult.possibleMoves.length === 0
      ) {
        // No legal moves available
        logger.debug('[DEBUG] Robot has no legal moves available')

        // Check if Game.getPossibleMoves already handled turn completion
        if (possibleMovesResult.updatedGame) {
          return {
            success: true,
            game: possibleMovesResult.updatedGame,
            message: 'Robot completed turn (no legal moves available)',
          }
        }

        // CRITICAL FIX: Always force turn completion when no moves available
        // The previous logic was too restrictive and missed cases where activePlay might be missing
        try {
          logger.debug('[DEBUG] Forcing turn completion due to no legal moves')
          const completedGame = Robot.forceCompleteTurn(workingGame as any)
          return {
            success: true,
            game: completedGame,
            message: 'Robot completed turn (no legal moves available)',
          }
        } catch (completionError) {
          logger.debug('[DEBUG] Turn completion failed:', completionError)

          // EMERGENCY FALLBACK: Create a minimal turn completion manually
          logger.debug('[DEBUG] Attempting emergency turn completion')
          try {
            const nextColor = (
              workingGame.activeColor === 'white' ? 'black' : 'white'
            ) as 'white' | 'black'
            const nextPlayer = workingGame.players.find(
              (p) => p.color === nextColor
            )
            const currentPlayer = workingGame.players.find(
              (p) => p.color === workingGame.activeColor
            )
=======
      // Functional processing of moves without imperative loops
      return Robot.processMoveSequence(workingGame, difficulty)
    } catch (error) {
      logger.error('Error in Robot.processMovingTurn:', error)
      return {
        success: false,
        error: error instanceof Error
          ? error.message
          : 'Failed to complete robot turn',
      }
    }
  }

  /**
   * Pure function to transition game to moving state - no mutations
   */
  private static transitionToMovingState = function transitionToMovingState(
    game: BackgammonGame
  ): BackgammonGame {
    switch (game.stateKind) {
      case 'rolled':
        const preparingGame = Game.prepareMove(game as any)
        return Game.toMoving(preparingGame)
      
      case 'preparing-move':
        return Game.toMoving(game as any)
      
      default:
        return game
    }
  }

  /**
   * Functional processing of move sequence using reduce instead of imperative loops
   */
  private static processMoveSequence = async function processMoveSequence(
    game: BackgammonGame,
    difficulty: RobotSkillLevel
  ): Promise<RobotMoveResult> {
    const movesArray = Array.from((game.activePlay as any)!.moves)
    
    logger.info(`🤖 Robot processing ${movesArray.length} move slots from activePlay.moves`)
    
    // Functional approach using reduce for sequence processing
    const processMove = async (currentGame: BackgammonGame, moveSlot: any, index: number): Promise<BackgammonGame> => {
      // Skip non-ready moves
      if (moveSlot.stateKind !== 'ready') {
        logger.info(`🤖 Move slot ${index + 1} already ${moveSlot.stateKind}, skipping`)
        return currentGame
      }

      // Skip moves with no possible moves
      if (!moveSlot.possibleMoves || moveSlot.possibleMoves.length === 0) {
        logger.info(`🤖 Move slot ${index + 1} has no possible moves, marking as no-move`)
        return currentGame
      }
>>>>>>> 9804b8ff

      // Select and execute move
      const selectedMove = Robot.selectMoveByDifficulty(
        moveSlot.possibleMoves,
        difficulty,
        currentGame
      )

<<<<<<< HEAD
            const emergencyGame = {
              ...workingGame,
              stateKind: 'rolling' as const,
              activeColor: nextColor,
              activePlayer: updatedNextPlayer,
              inactivePlayer: updatedCurrentPlayer,
              activePlay: null, // Clear active play
              players: updatedPlayers,
            } as any // Cast to any to bypass strict typing for emergency fallback

            logger.debug('[DEBUG] Emergency turn completion successful')
            return {
              success: true,
              game: emergencyGame,
              message:
                'Robot completed turn using emergency fallback (no legal moves available)',
            }
          } catch (emergencyError) {
            logger.error(
              '[DEBUG] Emergency turn completion also failed:',
              emergencyError
            )
            return {
              success: false,
              error:
                'Failed to complete turn with no legal moves - all fallbacks failed',
            }
          }
=======
      if (!selectedMove) {
        logger.warn(`🤖 Could not select move from ${moveSlot.possibleMoves.length} possible moves`)
        return currentGame
      }

      logger.info(`🤖 Executing move ${index + 1}/${movesArray.length}: ${selectedMove.origin.id} → ${selectedMove.destination.id}`)

      // DEBUG: Check if game has board before calling executeAndRecalculate
      if (!currentGame) {
        logger.error(`🤖 CRITICAL: currentGame is undefined!`)
        throw new Error('Game object is undefined - cannot execute move')
      }
      
      if (!currentGame.board) {
        logger.error(`🤖 CRITICAL: currentGame has no board property!`, {
          gameStateKind: currentGame.stateKind,
          gameKeys: Object.keys(currentGame),
          hasActivePlay: !!currentGame.activePlay,
          hasActivePlayer: !!currentGame.activePlayer
        })
        throw new Error('Game object missing board property - cannot execute move')
      }

      // Execute move - pure function call
      const gameAfterMove = Game.executeAndRecalculate(
        currentGame as any,
        selectedMove.origin.id
      )

      logger.info(`🤖 Move ${index + 1} executed successfully`)
      return gameAfterMove
    }

    // Process moves sequentially using reduce for functional composition
    let gameAfterMoves = game
    let executedMoveCount = 0
    
    for (let i = 0; i < movesArray.length; i++) {
      const moveSlot = movesArray[i]
      const gameBeforeMove = gameAfterMoves
      gameAfterMoves = await processMove(gameAfterMoves, moveSlot, i)
      
      // Count executed moves
      if (gameAfterMoves !== gameBeforeMove) {
        executedMoveCount++
      }
      
      // Check for win condition after each move
      if (gameAfterMoves.stateKind === 'completed') {
        return {
          success: true,
          game: gameAfterMoves,
          message: 'Robot won the game!',
>>>>>>> 9804b8ff
        }
      }
    }

    logger.info(`🤖 Robot executed ${executedMoveCount} moves, checking turn completion`)

    // Complete turn using pure functions
    const finalGame = Robot.completeTurn(gameAfterMoves)

    return {
      success: true,
      game: finalGame,
      message: `Robot completed full turn successfully (${executedMoveCount} moves executed)`,
    }
  }

  /**
   * Pure function to complete turn - no side effects
   */
  private static completeTurn = function completeTurn(
    game: BackgammonGame
  ): BackgammonGame {
    // Check if game has already completed naturally (e.g., through executeAndRecalculate)
    if (game.stateKind === 'rolling' || game.stateKind === 'rolled-for-start') {
      logger.info('🤖 Turn already completed, game state:', game.stateKind)
      return game
    }
    
    if (Game.canConfirmTurn(game)) {
      logger.info('🤖 All moves completed, confirming turn')
      return Game.confirmTurn(game as any)
    } else {
      logger.info('🤖 Turn not naturally complete, force completing')
      return Robot.forceCompleteTurn(game as any)
    }
  }

  /**
   * Execute a single move from available options
   */
  private static executeSingleMove = async function executeSingleMove(
    game: BackgammonGame,
    possibleMoves: any[],
    difficulty: RobotSkillLevel,
    aiPlugin?: string
  ): Promise<RobotMoveResult> {
    try {
      if (!game.activePlayer?.dice) {
        return { success: false, error: 'No dice roll available for AI move' }
      }
      // Filter out invalid moves
      const validMoves = possibleMoves.filter((move) => {
        try {
          const originContainer = Board.getCheckerContainer(
            game.board,
            move.origin.id
          )
          return originContainer.checkers.some(
            (checker: any) => checker.color === game.activePlayer?.color
          )
<<<<<<< HEAD

          if (!hasValidChecker) {
            logger.debug('[DEBUG] Robot filtered out invalid move:', {
              originId: move.origin.id,
              originKind: move.origin.kind,
              checkerCount: originContainer.checkers.length,
              checkerColors: originContainer.checkers.map((c: any) => c.color),
              activePlayerColor: workingGame.activePlayer.color,
            })
          }

          return hasValidChecker
        } catch (error) {
          logger.debug('[DEBUG] Robot filtered out move due to error:', {
            originId: move.origin.id,
            error: error instanceof Error ? error.message : 'Unknown error',
          })
=======
        } catch {
>>>>>>> 9804b8ff
          return false
        }
      })

<<<<<<< HEAD
      logger.debug('[DEBUG] Robot move filtering results:', {
        rawMovesCount: rawPossibleMoves.length,
        validMovesCount: actualPossibleMoves.length,
        filteredOutCount: rawPossibleMoves.length - actualPossibleMoves.length,
      })

      // Check if we filtered out all moves (no valid moves remain)
      if (actualPossibleMoves.length === 0) {
        logger.debug(
          '[DEBUG] Robot: All moves were filtered out - no valid checkers at origin points'
        )

        // Return the current game state - let simulation script handle turn completion
=======
      if (validMoves.length === 0) {
>>>>>>> 9804b8ff
        return {
          success: false,
          error: 'No valid moves available',
        }
      }

<<<<<<< HEAD
      // Let the Robot select from the REAL possible moves using existing difficulty logic
      logger.debug('[DEBUG] Robot selecting move from possible moves:', {
        totalMoves: actualPossibleMoves.length,
        difficulty: difficulty,
        possibleMoveOriginIds: actualPossibleMoves.map((m) => m.origin?.id),
      })

=======
      // Select move based on difficulty
>>>>>>> 9804b8ff
      const selectedMove = Robot.selectMoveByDifficulty(
        validMoves,
        difficulty,
        game
      )

<<<<<<< HEAD
      logger.debug('[DEBUG] Robot selected move:', {
        selectedMoveOriginId: selectedMove?.origin?.id,
        selectedMoveOriginKind: selectedMove?.origin?.kind,
        selectedMoveDestinationId: selectedMove?.destination?.id,
        selectedMoveDestinationKind: selectedMove?.destination?.kind,
        dieValue: selectedMove?.dieValue,
      })

      // Validate the selected move
=======
>>>>>>> 9804b8ff
      if (!selectedMove) {
        return {
          success: false,
          error: 'Failed to select a move',
        }
      }

      // Execute the move
      const gameAfterMove = Game.executeAndRecalculate(
        game as any,
        selectedMove.origin.id
      )
<<<<<<< HEAD
      const activePlayer = workingGame.activePlayer

      // Check if the origin point has any checkers for the active player
      const hasValidChecker = originContainer.checkers.some(
        (checker: any) => checker.color === activePlayer.color
      )

      if (!hasValidChecker) {
        logger.debug(
          '[DEBUG] Robot move validation failed: No valid checker at origin point',
          {
            originId: selectedMove.origin.id,
            originKind: selectedMove.origin.kind,
            checkerCount: originContainer.checkers.length,
            checkerColors: originContainer.checkers.map((c: any) => c.color),
            activePlayerColor: activePlayer.color,
          }
        )

        return {
          success: false,
          error: 'No valid checker found at origin point - possible stale move',
        }
      }

      // STALE MOVE REFERENCE FIX: Use Game.executeAndRecalculate for just-in-time approach
      // This prevents stale move references by always calculating moves based on current board state
      try {
        logger.debug(
          '[DEBUG] Robot executing move with Game.executeAndRecalculate:',
          {
            gameState: workingGame.stateKind,
            originId: selectedMove.origin.id,
            originKind: selectedMove.origin.kind,
          }
        )

        // Use the existing executeAndRecalculate method that handles stale move references
        const gameAfterMove = Game.executeAndRecalculate(
          workingGame as any,
          selectedMove.origin.id
        )

        // The Robot should only execute ONE move per call and return the updated game
        // The simulation script will call the Robot again if more moves are needed
        return {
          success: true,
          game: gameAfterMove,
          message:
            'Robot executed one move successfully (just-in-time approach)',
        }
      } catch (moveError) {
        // Handle "No checker found" and "stale move reference" errors properly
        if (
          moveError instanceof Error &&
          (moveError.message.includes('No checker found') ||
            moveError.message.includes('stale move reference'))
        ) {
          logger.debug(
            '[DEBUG] Robot caught stale move reference error - this indicates the move is no longer valid'
          )
          // Return failure to let simulation handle this properly
          return {
            success: false,
            error:
              'Move failed: No checker found at origin point (stale move reference)',
            game: workingGame,
          }
        }

        return {
          success: false,
          error:
            moveError instanceof Error
              ? moveError.message
              : 'Move execution failed',
        }
      }
    } catch (error) {
      logger.error('Error in Robot.makeAIMove:', error)
      logger.error('Game state:', JSON.stringify(game, null, 2))
=======

      return {
        success: true,
        game: gameAfterMove,
        message: 'Robot executed move successfully',
      }
    } catch (error) {
>>>>>>> 9804b8ff
      return {
        success: false,
        error:
          error instanceof Error ? error.message : 'Failed to execute move',
      }
    }
  }

  // Note: shouldRollAgainForDoubles method removed - this is not standard backgammon
  // In standard backgammon, doubles give 4 moves but turn ends normally afterward

  // =============================================================================
  // LEGACY COMPATIBILITY METHODS
  // =============================================================================

  /**
   * Robot rolls for start and automatically continues if robot wins
   * @deprecated Use Robot.makeOptimalMove() instead for complete automation
   */
  private static rollForStart = async function rollForStart(
    game: BackgammonGame
  ): Promise<RobotMoveResult> {
    return Robot.processRollingForStart(game)
  }

  /**
   * Robot rolls dice
   * @deprecated Use Robot.makeOptimalMove() instead for complete automation
   */
  private static rollDice = async function rollDice(
    game: BackgammonGame
  ): Promise<RobotMoveResult> {
    return Robot.processRolling(game, 'beginner')
  }

  /**
   * Make AI-powered move using plugin system
   * @deprecated Use Robot.makeOptimalMove() instead for complete automation
   */
  private static makeAIMove = async function makeAIMove(
    game: BackgammonGame,
    difficulty: RobotSkillLevel,
    aiPlugin?: string
  ): Promise<RobotMoveResult> {
    return Robot.processMovingTurn(game, difficulty, aiPlugin)
  }

  /**
   * Execute a move using the existing move execution logic
   * @deprecated Use Robot.executeSingleMove() instead
   */
  private static executeMove = async function executeMove(
    game: BackgammonGame,
    selectedMove: any
  ): Promise<RobotMoveResult> {
    try {
      const gameAfterMove = Game.executeAndRecalculate(
        game as any,
        selectedMove.origin.id
      )

      return {
        success: true,
        game: gameAfterMove,
        message: 'Robot executed move successfully',
      }
    } catch (error) {
      return {
        success: false,
        error: error instanceof Error ? error.message : 'Move execution failed',
      }
    }
  }

  /**
   * Register new AI plugin
   */
  static registerAIPlugin(plugin: BackgammonAIPlugin): void {
    this.pluginManager.registerPlugin(plugin)
  }

  /**
   * Set default AI plugin
   */
  static setDefaultAI(pluginName: string): void {
    this.pluginManager.setDefaultPlugin(pluginName)
  }

  /**
   * List available AI plugins
   */
  static listAIPlugins(): BackgammonAIPlugin[] {
    return this.pluginManager.listAvailablePlugins()
  }

  /**
   * Get default AI plugin name
   */
  static getDefaultAI(): string | null {
    return this.pluginManager.getDefaultPlugin()
  }

  /**
   * Select a move based on robot difficulty level with enhanced heuristics
   * @param possibleMoves - Array of possible moves
   * @param difficulty - Robot difficulty level
   * @param game - Current game state for advanced analysis
   * @returns Selected move
   */
  private static selectMoveByDifficulty = function selectMoveByDifficulty(
    possibleMoves: any[],
    difficulty: RobotSkillLevel,
    game: BackgammonGame
  ): any {
    switch (difficulty) {
      case 'beginner':
        // Beginner: Always pick the first available move (consistent behavior)
        return possibleMoves[0]

      case 'intermediate':
        // Intermediate: Use enhanced heuristics for better play
        return Robot.selectIntermediateMove(possibleMoves, game)

      case 'advanced':
        // Advanced: Use sophisticated strategy with multiple factors
        return Robot.selectAdvancedMove(possibleMoves, game)

      default:
        return possibleMoves[0]
    }
  }

  /**
   * Enhanced intermediate strategy with improved heuristics
   */
  private static selectIntermediateMove = function selectIntermediateMove(
    possibleMoves: any[],
    game: BackgammonGame
  ): any {
    const activePlayer = game.activePlayer
    if (!activePlayer) return possibleMoves[0]

    // Score each move with enhanced heuristics
    const scoredMoves = possibleMoves.map((move) => {
      let score = 0

      const originPos =
        typeof move.origin.position === 'object'
          ? move.origin.position.clockwise
          : 25 // Bar is treated as position 25

      const destPos =
        typeof move.destination.position === 'object'
          ? move.destination.position.clockwise
          : 0 // Bear off is treated as position 0

      // 1. Progress toward home (enhanced scoring)
      if (activePlayer.color === 'white') {
        score += (originPos - destPos) * 15 // Increased weight for progress
      } else {
        score += (destPos - originPos) * 15
      }

      // 2. Prioritize bearing off moves
      if (move.destination.kind === 'bear-off') {
        score += 100
      }

      // 3. Safety considerations - strong penalty for leaving blots
      if (move.origin.checkers?.length === 1) {
        score -= 60 // Very strong penalty to ensure safety is prioritized
      }

      // 4. Bonus for making points (landing on point with own checker)
      if (
        move.destination.checkers?.length === 1 &&
        move.destination.checkers[0].color === activePlayer.color
      ) {
        score += 30
      }

      // 5. Escape from opponent's home board
      const isInOpponentHome =
        activePlayer.color === 'white' ? originPos >= 19 : originPos <= 6
      if (isInOpponentHome) {
        score += 20
      }

      // 6. Prefer moves that don't leave checkers far behind
      const isRunnerMove =
        activePlayer.color === 'white' ? originPos >= 22 : originPos <= 3
      if (isRunnerMove) {
        score += 5 // Reduced runner bonus to not override safety
      }

      return { move, score }
    })

    // Return the highest scoring move
    scoredMoves.sort((a, b) => b.score - a.score)
    return scoredMoves[0].move
  }

  /**
   * Advanced strategy: Sophisticated heuristics for expert-level play
   */
  private static selectAdvancedMove = function selectAdvancedMove(
    possibleMoves: any[],
    game: BackgammonGame
  ): any {
    const activePlayer = game.activePlayer
    if (!activePlayer) return possibleMoves[0]

    // Advanced scoring with sophisticated multiple factors
    const scoredMoves = possibleMoves.map((move) => {
      let score = 0

      const originPos =
        typeof move.origin.position === 'object'
          ? move.origin.position.clockwise
          : 25

      const destPos =
        typeof move.destination.position === 'object'
          ? move.destination.position.clockwise
          : 0

      // 1. Enhanced progress scoring with position weighting
      const progressScore =
        activePlayer.color === 'white'
          ? (originPos - destPos) * 12
          : (destPos - originPos) * 12
      score += progressScore

      // 2. Bearing off gets highest priority
      if (move.destination.kind === 'bear-off') {
        score += 150
      }

      // 3. Advanced safety evaluation
      if (move.origin.checkers?.length === 1) {
        // Penalty varies by position - blots in opponent's home are more dangerous
        const isInOpponentHome =
          activePlayer.color === 'white' ? originPos >= 19 : originPos <= 6
        score -= isInOpponentHome ? 50 : 35
      }

      // 4. Hitting opponent's blots (strategic advantage)
      if (
        move.destination.checkers?.length === 1 &&
        move.destination.checkers[0].color !== activePlayer.color
      ) {
        score += 60 // Increased reward for hitting
      }

      // 5. Building and maintaining prime positions
      if (
        move.destination.checkers?.length >= 1 &&
        move.destination.checkers[0].color === activePlayer.color
      ) {
        score += 25 // Strong reward for building points
      }

      // 6. Escape priority from opponent's home board
      const isInOpponentHome =
        activePlayer.color === 'white' ? originPos >= 19 : originPos <= 6
      if (isInOpponentHome) {
        score += 40 // High priority for escaping
      }

      // 7. Advanced: Prefer moving multiple checkers over stacking
      const destinationHasOwnCheckers =
        move.destination.checkers?.some(
          (c: any) => c.color === activePlayer.color
        ) || false
      if (destinationHasOwnCheckers && move.destination.checkers?.length >= 3) {
        score -= 10 // Slight penalty for over-stacking
      }

      // 8. Runner strategy: Advance back checkers when safe
      const isRunner =
        activePlayer.color === 'white' ? originPos >= 22 : originPos <= 3
      if (
        (isRunner && !move.origin.checkers) ||
        move.origin.checkers.length > 1
      ) {
        score += 15 // Bonus for advancing runners safely
      }

      // 9. Defensive: Avoid leaving shots when possible
      const isNearOpponent =
        Math.abs(destPos - (activePlayer.color === 'white' ? 19 : 6)) <= 6
      if (isNearOpponent && move.destination.checkers?.length === 0) {
        score -= 15 // Penalty for landing alone near opponent
      }

      return { move, score }
    })

    // Return the highest scoring move
    scoredMoves.sort((a, b) => b.score - a.score)
    return scoredMoves[0].move
  }

  /**
   * Find a checker that can make a specific move from possible moves
   * @param game - Current game state
   * @param selectedMove - The move from getPossibleMoves to execute
   * @returns Checker information or null if not found
   */
  private static findCheckerForMove = function findCheckerForMove(
    game: BackgammonGame,
    selectedMove: any
  ): { checkerId: string } | null {
    try {
      const activePlayer = game.activePlayer
      if (!activePlayer) {
        logger.error('Error finding checker for move: no active player')
        return null
      }

      // Validate game board exists
      if (!game.board) {
        logger.error('Error finding checker for move: game board is undefined')
        return null
      }

      // The selectedMove is from Game.getPossibleMoves, so it has origin and destination properties
      const originContainer = selectedMove.origin
      if (!originContainer) {
        logger.error(
          'Error finding checker for move: no origin in selected move'
        )
        return null
      }

      // Find a checker of the correct color at the origin
      if (originContainer.kind === 'point') {
        // Handle point origins
        const originPoint = game.board.points.find(
          (p) => p.id === originContainer.id
        )
        if (originPoint && originPoint.checkers.length > 0) {
          const checkerToMove = originPoint.checkers.find(
            (checker) => checker.color === activePlayer.color
          )
          if (checkerToMove) {
            logger.debug(
              `[DEBUG] Found checker for move: ${checkerToMove.id} from point ${originPoint.id}`
            )
            return { checkerId: checkerToMove.id }
          }
        }
      } else if (originContainer.kind === 'bar') {
        // Handle bar origins
        const barContainer = game.board.bar[activePlayer.direction]
        if (barContainer && barContainer.checkers.length > 0) {
          const checkerToMove = barContainer.checkers.find(
            (checker) => checker.color === activePlayer.color
          )
          if (checkerToMove) {
            logger.debug(
              `[DEBUG] Found checker for move: ${checkerToMove.id} from bar`
            )
            return { checkerId: checkerToMove.id }
          }
        }
      }

      logger.debug(
        `[DEBUG] No suitable checker found for move from ${originContainer.kind}`
      )
      return null
    } catch (error) {
      logger.error('Error finding checker for move:', error)
      return null
    }
  }

  /**
   * Find the optimal checker for a given move
   * @param game - Current game state
   * @param moveToMake - The move to execute
   * @returns Checker information or null if not found
   */
  private static findOptimalChecker = function findOptimalChecker(
    game: BackgammonGame,
    moveToMake: any
  ): { checkerId: string } | null {
    try {
      const activePlayer = game.activePlayer
      if (!activePlayer) {
        logger.error('Error finding optimal checker: no active player')
        return null
      }

      // Validate game board exists
      if (!game.board) {
        logger.error('Error finding optimal checker: game board is undefined')
        return null
      }

      // Validate board has points
      if (!game.board.points) {
        logger.error(
          'Error finding optimal checker: board points are undefined'
        )
        return null
      }

      // Validate moveToMake exists
      if (!moveToMake || !moveToMake.origin) {
        logger.error(
          'Error finding optimal checker: moveToMake or origin is undefined'
        )
        return null
      }

      // ENHANCED DEBUG: Log the exact search being performed
      logger.debug('[DEBUG] findOptimalChecker called with:', {
        activePlayerColor: activePlayer.color,
        activePlayerDirection: activePlayer.direction,
        moveOriginId: moveToMake.origin?.id,
        moveOriginKind: moveToMake.origin?.kind,
        moveOriginPosition: moveToMake.origin?.position,
        totalBoardPoints: game.board.points.length,
        gameStateKind: game.stateKind,
      })

      // CRITICAL FIX: Handle different origin formats
      // Origin can be a string like 'point-2' or an object with id property
      let originPoint = null

      if (typeof moveToMake.origin === 'string') {
        // Handle string origin like 'point-2'
        const originName = moveToMake.origin
        originPoint = game.board.points.find((point) => point.id === originName)
      } else if (moveToMake.origin && moveToMake.origin.id) {
        // Handle object origin with id property
        originPoint = game.board.points.find(
          (point) => point.id === moveToMake.origin.id
        )
      }

      // ENHANCED DEBUG: Log the origin point search results
      logger.debug('[DEBUG] Origin point search results:', {
        originPointFound: !!originPoint,
        originPointId: originPoint?.id,
        originPointPosition: originPoint?.position,
        originPointCheckerCount: originPoint?.checkers?.length || 0,
        originPointCheckerColors:
          originPoint?.checkers?.map((c) => c.color) || [],
        searchingForPointId: moveToMake.origin?.id,
      })

      if (originPoint && originPoint.checkers.length > 0) {
        // Find a checker of the correct color from the origin point
        const checkerToMove = originPoint.checkers.find(
          (checker) => checker.color === activePlayer.color
        )

        if (checkerToMove) {
          logger.debug(
            `[DEBUG] Found optimal checker: ${checkerToMove.id} from point ${originPoint.id}`
          )
          return { checkerId: checkerToMove.id }
        } else {
          logger.debug(
            `[DEBUG] No checker of color ${activePlayer.color} found at point ${originPoint.id}`
          )
          logger.debug(
            '[DEBUG] Available checkers at point:',
            originPoint.checkers.map((c) => ({ id: c.id, color: c.color }))
          )
        }
      } else {
        logger.debug(
          `[DEBUG] No origin point found for move origin:`,
          moveToMake.origin
        )

        // ENHANCED DEBUG: Show all board points for comparison
        logger.debug(
          '[DEBUG] All board point IDs:',
          game.board.points.map((p) => p.id)
        )
        logger.debug(
          '[DEBUG] Points with checkers:',
          game.board.points
            .filter((p) => p.checkers.length > 0)
            .map((p) => ({
              id: p.id,
              position: p.position,
              checkers: p.checkers.map((c) => c.color),
            }))
        )
      }

      // Check bar if the origin is bar
      if (
        moveToMake.origin === 'bar' ||
        (moveToMake.origin && moveToMake.origin.kind === 'bar')
      ) {
        // Validate bar exists
        if (!game.board.bar) {
          logger.error('Error finding optimal checker: board bar is undefined')
          return null
        }

        const barContainer = game.board.bar[activePlayer.direction]
        if (barContainer && barContainer.checkers.length > 0) {
          const checkerToMove = barContainer.checkers.find(
            (checker) => checker.color === activePlayer.color
          )
          if (checkerToMove) {
            return { checkerId: checkerToMove.id }
          }
        }
      }

      return null
    } catch (error) {
      logger.error('Error finding optimal checker:', error)
      logger.error('Game state:', JSON.stringify(game, null, 2))
      logger.error('Move to make:', JSON.stringify(moveToMake, null, 2))
      return null
    }
  }

  /**
   * Force complete the current turn when robot has no legal moves
   * This bypasses the Move class restriction that keeps turns active for error handling
   */
  private static forceCompleteTurn = function forceCompleteTurn(
    game: any // BackgammonGameMoving but using any for easier access
  ): any {
    logger.debug(
      '[DEBUG] forceCompleteTurn: Starting with game.board:',
      !!game.board
    )

    const activePlay = game.activePlay
    if (!activePlay || !activePlay.moves) {
      logger.debug(
        '[DEBUG] forceCompleteTurn: No activePlay or moves, cannot force completion'
      )
      throw new Error(
        'Cannot force turn completion: no activePlay or moves found'
      )
    }

    logger.debug(
      '[DEBUG] Robot forcing turn completion - marking remaining moves as no-move'
    )

    // Force completion by marking remaining ready moves as no-move
    // CRITICAL: Do not modify board state - just mark moves as completed with no-move
    // Convert Set to Array first since moves are stored as a Set
    const movesArray = Array.from(game.activePlay.moves)
    const updatedMoves = movesArray.map((move: any) => {
      if (move.stateKind === 'ready') {
        return {
          ...move,
          stateKind: 'completed' as const,
          moveKind: 'no-move' as const,
          // IMPORTANT: Keep origin and destination null for no-move
          // Do NOT set any board positions that would modify the board
          origin: null,
          destination: null,
          possibleMoves: [],
        }
      }
      return move
    })

    // Switch to next player's turn without modifying the board
    const nextColor = game.activeColor === 'white' ? 'black' : 'white'

    // Update players: current becomes inactive, next becomes rolling
    const updatedPlayers = game.players.map((player: any) => {
      if (player.color === game.activeColor) {
        return { ...player, stateKind: 'inactive' as const }
      } else {
        return { ...player, stateKind: 'rolling' as const }
      }
    })

    // Find the new active and inactive players
    const newActivePlayer = updatedPlayers.find(
      (p: any) => p.color === nextColor
    )
    const newInactivePlayer = updatedPlayers.find(
      (p: any) => p.color === game.activeColor
    )

    logger.debug(
      '[DEBUG] Robot forcing turn completion - marking remaining moves as no-move WITHOUT changing board'
    )
    logger.debug(
      '[DEBUG] Robot turn completed - switching from',
      game.activeColor,
      'to',
      nextColor
    )

    // Create completed active play
    const completedActivePlay = {
      ...game.activePlay,
      moves: new Set(updatedMoves),
      stateKind: 'completed' as const,
    }

    logger.debug(
      '[DEBUG] forceCompleteTurn: game.board before validation:',
      !!game.board
    )

    // Validate game board before generating ASCII
    let asciiBoard = ''
    try {
      // Validate board exists and has required properties
      if (!game.board) {
        logger.error('[DEBUG] Robot forceCompleteTurn: game.board is undefined')
        asciiBoard = 'ERROR: Board is undefined'
      } else if (!game.board.points) {
        logger.error(
          '[DEBUG] Robot forceCompleteTurn: game.board.points is undefined'
        )
        asciiBoard = 'ERROR: Board points are undefined'
<<<<<<< HEAD
      } else if (!game.board.gnuPositionId) {
        logger.warn(
          '[DEBUG] Robot forceCompleteTurn: game.board.gnuPositionId is missing'
        )
        // Set a default gnuPositionId if missing
        game.board.gnuPositionId = 'cAkAAAAAAAAA'
      }

      // Only generate ASCII if board is valid
      if (game.board && game.board.points) {
=======
      } else {
        // Only generate ASCII if board is valid
>>>>>>> 9804b8ff
        const { Board } = require('../Board')
        asciiBoard = Board.getAsciiGameBoard(
          game.board, // CRITICAL: Use the SAME board, no modifications
          updatedPlayers,
          nextColor,
          'rolling'
        )
      }
    } catch (error) {
      logger.error(
        '[DEBUG] Robot forceCompleteTurn: Error generating ASCII board:',
        error
      )
      asciiBoard = 'ERROR: Failed to generate board display'
    }

    logger.debug(
      '[DEBUG] forceCompleteTurn: Creating result game with board:',
      !!game.board
    )

    // Return new game state with next player rolling, but board unchanged
    const resultGame = {
      ...game,
      stateKind: 'rolling' as const,
      activeColor: nextColor,
      players: updatedPlayers,
      activePlayer: newActivePlayer,
      inactivePlayer: newInactivePlayer,
      activePlay: completedActivePlay,
      asciiBoard,
      // CRITICAL: Keep the same board - no checker modifications
      board: game.board,
    }

    logger.debug(
      '[DEBUG] forceCompleteTurn: Result game board:',
      !!resultGame.board
    )
    logger.debug(
      '[DEBUG] forceCompleteTurn: Result game board === original board:',
      resultGame.board === game.board
    )

    return resultGame
  }
}<|MERGE_RESOLUTION|>--- conflicted
+++ resolved
@@ -4,10 +4,6 @@
 import { BasicAIPlugin } from '../AI/plugins/BasicAIPlugin'
 import { Board } from '../Board'
 import { Game } from '../Game'
-<<<<<<< HEAD
-import { Move } from '../Move'
-=======
->>>>>>> 9804b8ff
 import { logger } from '../utils/logger'
 
 export interface RobotMoveResult {
@@ -74,11 +70,7 @@
   }
 
   /**
-<<<<<<< HEAD
-   * Robot rolls for start and automatically continues if robot wins
-=======
    * Pure function for pattern matching on game state - follows FP discriminated union pattern
->>>>>>> 9804b8ff
    */
   private static processGameState = async function processGameState(
     game: BackgammonGame,
@@ -126,56 +118,6 @@
     }
 
     try {
-<<<<<<< HEAD
-      // Step 1: Roll for start to determine winner
-      const rolledForStartGame = Game.rollForStart(game as any)
-
-      // Step 2: Check if the winner is a robot
-      if (
-        rolledForStartGame.activePlayer?.isRobot &&
-        rolledForStartGame.stateKind === 'rolled-for-start'
-      ) {
-        // Step 3: Automatically roll dice for the robot
-        const rolledGame = Game.roll(rolledForStartGame)
-
-        // Step 4: If in rolled state, process robot moves automatically
-        if (rolledGame.stateKind === 'rolled') {
-          const robotResult = await Game.processRobotTurn(
-            rolledGame,
-            'beginner'
-          )
-          if (robotResult.success && robotResult.game) {
-            return {
-              success: true,
-              game: robotResult.game,
-              message:
-                'Robot rolled for start, rolled dice, and completed turn automatically',
-            }
-          } else {
-            // Fall back to just the rolled state if robot turn processing fails
-            return {
-              success: true,
-              game: rolledGame,
-              message:
-                'Robot rolled for start and dice, but turn processing failed',
-            }
-          }
-        } else {
-          // Return the rolled state if not in expected state
-          return {
-            success: true,
-            game: rolledGame,
-            message: 'Robot rolled for start and dice',
-          }
-        }
-      } else {
-        // Human won rollForStart, just return the rolled-for-start state
-        return {
-          success: true,
-          game: rolledForStartGame,
-          message: 'Human won roll for start',
-        }
-=======
       const rolledForStartGame = Game.rollForStart(game as any)
       
       // If robot won, continue with their turn automation
@@ -187,7 +129,6 @@
         success: true,
         game: rolledForStartGame,
         message: 'Human won roll for start',
->>>>>>> 9804b8ff
       }
     } catch (error) {
       return {
@@ -300,92 +241,15 @@
         workingGame = Game.toMoving(preparingGame)
       } else if (game.stateKind === 'preparing-move') {
         workingGame = Game.toMoving(game as any)
-<<<<<<< HEAD
-      } else if (game.stateKind === 'moving') {
-        // Already in moving state, use the game as-is
-        workingGame = game
-      } else {
-=======
       }
       
       if (!validateActivePlay(workingGame)) {
->>>>>>> 9804b8ff
         return {
           success: false,
           error: 'No activePlay.moves found - cannot execute robot turn',
         }
       }
 
-<<<<<<< HEAD
-      // CRITICAL FIX: Check if there are any possible moves AFTER state transition
-      logger.debug('[DEBUG] Robot requesting possible moves for game state:', {
-        gameState: workingGame.stateKind,
-        activePlayerColor: workingGame.activePlayer?.color,
-        activePlayerDirection: workingGame.activePlayer?.direction,
-        activePlayState: workingGame.activePlay?.stateKind,
-        hasActivePlay: !!workingGame.activePlay,
-        hasMoves: workingGame.activePlay?.moves
-          ? workingGame.activePlay.moves.size
-          : 0,
-      })
-
-      const possibleMovesResult = Game.getPossibleMoves(workingGame)
-
-      logger.debug('[DEBUG] Robot received possible moves result:', {
-        success: possibleMovesResult.success,
-        error: possibleMovesResult.error,
-        movesCount: possibleMovesResult.possibleMoves?.length || 0,
-        firstMoveOriginId: possibleMovesResult.possibleMoves?.[0]?.origin?.id,
-        firstMoveOriginKind:
-          possibleMovesResult.possibleMoves?.[0]?.origin?.kind,
-        allMoveOriginIds: possibleMovesResult.possibleMoves?.map(
-          (m) => m.origin?.id
-        ),
-      })
-
-      if (
-        !possibleMovesResult.success ||
-        !possibleMovesResult.possibleMoves ||
-        possibleMovesResult.possibleMoves.length === 0
-      ) {
-        // No legal moves available
-        logger.debug('[DEBUG] Robot has no legal moves available')
-
-        // Check if Game.getPossibleMoves already handled turn completion
-        if (possibleMovesResult.updatedGame) {
-          return {
-            success: true,
-            game: possibleMovesResult.updatedGame,
-            message: 'Robot completed turn (no legal moves available)',
-          }
-        }
-
-        // CRITICAL FIX: Always force turn completion when no moves available
-        // The previous logic was too restrictive and missed cases where activePlay might be missing
-        try {
-          logger.debug('[DEBUG] Forcing turn completion due to no legal moves')
-          const completedGame = Robot.forceCompleteTurn(workingGame as any)
-          return {
-            success: true,
-            game: completedGame,
-            message: 'Robot completed turn (no legal moves available)',
-          }
-        } catch (completionError) {
-          logger.debug('[DEBUG] Turn completion failed:', completionError)
-
-          // EMERGENCY FALLBACK: Create a minimal turn completion manually
-          logger.debug('[DEBUG] Attempting emergency turn completion')
-          try {
-            const nextColor = (
-              workingGame.activeColor === 'white' ? 'black' : 'white'
-            ) as 'white' | 'black'
-            const nextPlayer = workingGame.players.find(
-              (p) => p.color === nextColor
-            )
-            const currentPlayer = workingGame.players.find(
-              (p) => p.color === workingGame.activeColor
-            )
-=======
       // Functional processing of moves without imperative loops
       return Robot.processMoveSequence(workingGame, difficulty)
     } catch (error) {
@@ -442,7 +306,6 @@
         logger.info(`🤖 Move slot ${index + 1} has no possible moves, marking as no-move`)
         return currentGame
       }
->>>>>>> 9804b8ff
 
       // Select and execute move
       const selectedMove = Robot.selectMoveByDifficulty(
@@ -451,36 +314,6 @@
         currentGame
       )
 
-<<<<<<< HEAD
-            const emergencyGame = {
-              ...workingGame,
-              stateKind: 'rolling' as const,
-              activeColor: nextColor,
-              activePlayer: updatedNextPlayer,
-              inactivePlayer: updatedCurrentPlayer,
-              activePlay: null, // Clear active play
-              players: updatedPlayers,
-            } as any // Cast to any to bypass strict typing for emergency fallback
-
-            logger.debug('[DEBUG] Emergency turn completion successful')
-            return {
-              success: true,
-              game: emergencyGame,
-              message:
-                'Robot completed turn using emergency fallback (no legal moves available)',
-            }
-          } catch (emergencyError) {
-            logger.error(
-              '[DEBUG] Emergency turn completion also failed:',
-              emergencyError
-            )
-            return {
-              success: false,
-              error:
-                'Failed to complete turn with no legal moves - all fallbacks failed',
-            }
-          }
-=======
       if (!selectedMove) {
         logger.warn(`🤖 Could not select move from ${moveSlot.possibleMoves.length} possible moves`)
         return currentGame
@@ -534,7 +367,6 @@
           success: true,
           game: gameAfterMoves,
           message: 'Robot won the game!',
->>>>>>> 9804b8ff
         }
       }
     }
@@ -595,83 +427,25 @@
           return originContainer.checkers.some(
             (checker: any) => checker.color === game.activePlayer?.color
           )
-<<<<<<< HEAD
-
-          if (!hasValidChecker) {
-            logger.debug('[DEBUG] Robot filtered out invalid move:', {
-              originId: move.origin.id,
-              originKind: move.origin.kind,
-              checkerCount: originContainer.checkers.length,
-              checkerColors: originContainer.checkers.map((c: any) => c.color),
-              activePlayerColor: workingGame.activePlayer.color,
-            })
-          }
-
-          return hasValidChecker
-        } catch (error) {
-          logger.debug('[DEBUG] Robot filtered out move due to error:', {
-            originId: move.origin.id,
-            error: error instanceof Error ? error.message : 'Unknown error',
-          })
-=======
         } catch {
->>>>>>> 9804b8ff
           return false
         }
       })
 
-<<<<<<< HEAD
-      logger.debug('[DEBUG] Robot move filtering results:', {
-        rawMovesCount: rawPossibleMoves.length,
-        validMovesCount: actualPossibleMoves.length,
-        filteredOutCount: rawPossibleMoves.length - actualPossibleMoves.length,
-      })
-
-      // Check if we filtered out all moves (no valid moves remain)
-      if (actualPossibleMoves.length === 0) {
-        logger.debug(
-          '[DEBUG] Robot: All moves were filtered out - no valid checkers at origin points'
-        )
-
-        // Return the current game state - let simulation script handle turn completion
-=======
       if (validMoves.length === 0) {
->>>>>>> 9804b8ff
         return {
           success: false,
           error: 'No valid moves available',
         }
       }
 
-<<<<<<< HEAD
-      // Let the Robot select from the REAL possible moves using existing difficulty logic
-      logger.debug('[DEBUG] Robot selecting move from possible moves:', {
-        totalMoves: actualPossibleMoves.length,
-        difficulty: difficulty,
-        possibleMoveOriginIds: actualPossibleMoves.map((m) => m.origin?.id),
-      })
-
-=======
       // Select move based on difficulty
->>>>>>> 9804b8ff
       const selectedMove = Robot.selectMoveByDifficulty(
         validMoves,
         difficulty,
         game
       )
 
-<<<<<<< HEAD
-      logger.debug('[DEBUG] Robot selected move:', {
-        selectedMoveOriginId: selectedMove?.origin?.id,
-        selectedMoveOriginKind: selectedMove?.origin?.kind,
-        selectedMoveDestinationId: selectedMove?.destination?.id,
-        selectedMoveDestinationKind: selectedMove?.destination?.kind,
-        dieValue: selectedMove?.dieValue,
-      })
-
-      // Validate the selected move
-=======
->>>>>>> 9804b8ff
       if (!selectedMove) {
         return {
           success: false,
@@ -684,89 +458,6 @@
         game as any,
         selectedMove.origin.id
       )
-<<<<<<< HEAD
-      const activePlayer = workingGame.activePlayer
-
-      // Check if the origin point has any checkers for the active player
-      const hasValidChecker = originContainer.checkers.some(
-        (checker: any) => checker.color === activePlayer.color
-      )
-
-      if (!hasValidChecker) {
-        logger.debug(
-          '[DEBUG] Robot move validation failed: No valid checker at origin point',
-          {
-            originId: selectedMove.origin.id,
-            originKind: selectedMove.origin.kind,
-            checkerCount: originContainer.checkers.length,
-            checkerColors: originContainer.checkers.map((c: any) => c.color),
-            activePlayerColor: activePlayer.color,
-          }
-        )
-
-        return {
-          success: false,
-          error: 'No valid checker found at origin point - possible stale move',
-        }
-      }
-
-      // STALE MOVE REFERENCE FIX: Use Game.executeAndRecalculate for just-in-time approach
-      // This prevents stale move references by always calculating moves based on current board state
-      try {
-        logger.debug(
-          '[DEBUG] Robot executing move with Game.executeAndRecalculate:',
-          {
-            gameState: workingGame.stateKind,
-            originId: selectedMove.origin.id,
-            originKind: selectedMove.origin.kind,
-          }
-        )
-
-        // Use the existing executeAndRecalculate method that handles stale move references
-        const gameAfterMove = Game.executeAndRecalculate(
-          workingGame as any,
-          selectedMove.origin.id
-        )
-
-        // The Robot should only execute ONE move per call and return the updated game
-        // The simulation script will call the Robot again if more moves are needed
-        return {
-          success: true,
-          game: gameAfterMove,
-          message:
-            'Robot executed one move successfully (just-in-time approach)',
-        }
-      } catch (moveError) {
-        // Handle "No checker found" and "stale move reference" errors properly
-        if (
-          moveError instanceof Error &&
-          (moveError.message.includes('No checker found') ||
-            moveError.message.includes('stale move reference'))
-        ) {
-          logger.debug(
-            '[DEBUG] Robot caught stale move reference error - this indicates the move is no longer valid'
-          )
-          // Return failure to let simulation handle this properly
-          return {
-            success: false,
-            error:
-              'Move failed: No checker found at origin point (stale move reference)',
-            game: workingGame,
-          }
-        }
-
-        return {
-          success: false,
-          error:
-            moveError instanceof Error
-              ? moveError.message
-              : 'Move execution failed',
-        }
-      }
-    } catch (error) {
-      logger.error('Error in Robot.makeAIMove:', error)
-      logger.error('Game state:', JSON.stringify(game, null, 2))
-=======
 
       return {
         success: true,
@@ -774,7 +465,6 @@
         message: 'Robot executed move successfully',
       }
     } catch (error) {
->>>>>>> 9804b8ff
       return {
         success: false,
         error:
@@ -1404,21 +1094,8 @@
           '[DEBUG] Robot forceCompleteTurn: game.board.points is undefined'
         )
         asciiBoard = 'ERROR: Board points are undefined'
-<<<<<<< HEAD
-      } else if (!game.board.gnuPositionId) {
-        logger.warn(
-          '[DEBUG] Robot forceCompleteTurn: game.board.gnuPositionId is missing'
-        )
-        // Set a default gnuPositionId if missing
-        game.board.gnuPositionId = 'cAkAAAAAAAAA'
-      }
-
-      // Only generate ASCII if board is valid
-      if (game.board && game.board.points) {
-=======
       } else {
         // Only generate ASCII if board is valid
->>>>>>> 9804b8ff
         const { Board } = require('../Board')
         asciiBoard = Board.getAsciiGameBoard(
           game.board, // CRITICAL: Use the SAME board, no modifications
