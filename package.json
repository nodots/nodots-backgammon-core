{
  "name": "@nodots-llc/backgammon-core",
<<<<<<< HEAD
  "version": "3.1.3",
=======
  "version": "3.2.0",
>>>>>>> 2397675b
  "description": "Game logic for backgammon",
  "main": "dist/index.js",
  "types": "dist/index.d.ts",
  "files": [
    "dist"
  ],
  "keywords": [
    "backgammon",
    "types",
    "boardgame",
    "code library"
  ],
  "author": "Ken Riley <kenr@nodots.com>",
  "license": "MIT",
  "repository": {
    "type": "git",
    "url": "git+https://github.com/nodots/nodots-backgammon-types.git"
  },
  "homepage": "https://github.com/nodots/nodots-backgammon-types#readme",
  "scripts": {
    "test": "jest",
    "test:watch": "jest --watch",
    "test:coverage": "jest --coverage",
    "test:single": "jest -t",
    "lint": "eslint src/**/*.ts",
    "lint:fix": "eslint src/**/*.ts --fix",
    "build": "tsc",
    "clean": "rm -rf dist coverage",
    "update-coverage": "node scripts/update-coverage.js",
    "simulate": "ts-node src/scripts/simulate.ts",
    "simulate:game": "ts-node src/scripts/simulateGame.ts",
    "simulate:multiple": "ts-node src/scripts/simulateMultipleGames.ts",
    "simulate:debug": "ts-node src/scripts/debugSingleGame.ts",
    "simulate:log": "ts-node src/scripts/logSingleGame.ts",
    "install:latest-types": "rm -rf node_modules package-lock.json && npm install",
    "publish:npm": "npm publish --access public"
  },
  "dependencies": {
    "@nodots-llc/backgammon-ai": "^3.2.0",
    "@nodots-llc/backgammon-types": "^3.2.0",
    "uuid": "^11.1.0"
  },
  "devDependencies": {
    "@eslint/js": "^9.2.0",
    "@types/jest": "^29.5.14",
    "@types/node": "^22.15.30",
    "eslint": "^9.19.0",
    "globals": "^15.2.0",
    "jest": "^29.7.0",
    "ts-jest": "^29.2.5",
    "ts-node": "^10.9.2",
    "typescript": "^5.7.3",
    "typescript-eslint": "^8.23.0"
  }
}<|MERGE_RESOLUTION|>--- conflicted
+++ resolved
@@ -1,10 +1,6 @@
 {
   "name": "@nodots-llc/backgammon-core",
-<<<<<<< HEAD
-  "version": "3.1.3",
-=======
   "version": "3.2.0",
->>>>>>> 2397675b
   "description": "Game logic for backgammon",
   "main": "dist/index.js",
   "types": "dist/index.d.ts",
