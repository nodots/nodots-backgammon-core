{
  "name": "nodots-backgammon-core",
<<<<<<< HEAD
  "version": "1.0.1",
=======
  "version": "1.0.2",
>>>>>>> e645db69
  "description": "Types and game logic for a backgammon game",
  "main": "dist/index.js",
  "types": "dist/index.d.ts",
  "files": [
    "dist"
  ],
  "keywords": [
    "backgammon",
    "game",
    "boardgame",
    "code library"
  ],
  "author": "Ken Riley <kenr@nodots.com>",
  "license": "MIT",
  "repository": {
    "type": "git",
    "url": "git+https://github.com/nodots/nodots-backgammon-core.git"
  },
  "homepage": "https://github.com/nodots/nodots-backgammon-core#readme",
  "scripts": {
    "test": "jest",
    "test:watch": "jest --watch",
    "test:coverage": "jest --coverage",
    "test:single": "jest -t",
    "lint": "eslint src/**/*.ts",
    "lint:fix": "eslint src/**/*.ts --fix",
    "build": "tsc",
    "clean": "rm -rf dist coverage",
    "prebuild": "npm run clean",
    "simulate": "ts-node src/scripts/simulate.ts",
    "simulate:game": "ts-node src/scripts/simulateGame.ts",
    "prepare": "npm run build",
    "install:latest-types": "rm -rf node_modules package-lock.json && npm install"
  },
  "dependencies": {
    "nodots-backgammon-types": "git+https://github.com/nodots/nodots-backgammon-types.git",
    "uuid": "^11.0.5"
  },
  "devDependencies": {
    "@types/jest": "^29.5.14",
    "@typescript-eslint/eslint-plugin": "^8.23.0",
    "@typescript-eslint/parser": "^8.23.0",
    "eslint": "^9.19.0",
    "jest": "^29.7.0",
    "ts-jest": "^29.2.5",
    "ts-node": "^10.9.2",
    "typescript": "^5.7.3"
  }
}<|MERGE_RESOLUTION|>--- conflicted
+++ resolved
@@ -1,10 +1,6 @@
 {
   "name": "nodots-backgammon-core",
-<<<<<<< HEAD
-  "version": "1.0.1",
-=======
   "version": "1.0.2",
->>>>>>> e645db69
   "description": "Types and game logic for a backgammon game",
   "main": "dist/index.js",
   "types": "dist/index.d.ts",
