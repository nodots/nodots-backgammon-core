{
  "name": "@nodots-llc/backgammon-core",
<<<<<<< HEAD
  "version": "3.2.1",
=======
  "version": "3.3.0",
>>>>>>> e6cff6b3
  "description": "Game logic for backgammon",
  "main": "dist/index.js",
  "types": "dist/index.d.ts",
  "files": [
    "dist"
  ],
  "keywords": [
    "backgammon",
    "types",
    "boardgame",
    "code library"
  ],
  "author": "Ken Riley <kenr@nodots.com>",
  "license": "MIT",
  "repository": {
    "type": "git",
    "url": "git+https://github.com/nodots/nodots-backgammon-types.git"
  },
  "homepage": "https://github.com/nodots/nodots-backgammon-types#readme",
  "scripts": {
    "test": "jest",
    "test:watch": "jest --watch",
    "test:coverage": "jest --coverage",
    "test:single": "jest -t",
    "lint": "eslint src/**/*.ts",
    "lint:fix": "eslint src/**/*.ts --fix",
    "build": "tsc",
    "clean": "rm -rf dist coverage",
    "update-coverage": "node scripts/update-coverage.js",
    "simulate": "ts-node src/scripts/simulate.ts",
    "simulate:game": "ts-node src/scripts/simulateGame.ts",
    "simulate:multiple": "ts-node src/scripts/simulateMultipleGames.ts",
    "simulate:debug": "ts-node src/scripts/debugSingleGame.ts",
    "simulate:log": "ts-node src/scripts/logSingleGame.ts",
    "install:latest-types": "rm -rf node_modules package-lock.json && npm install",
    "publish:npm": "npm publish --access public"
  },
  "dependencies": {
<<<<<<< HEAD
    "@nodots-llc/backgammon-types": "^3.2.1",
=======
    "@nodots-llc/backgammon-ai": "^3.2.1",
    "@nodots-llc/backgammon-types": "^3.3.0",
>>>>>>> e6cff6b3
    "uuid": "^11.1.0"
  },
  "devDependencies": {
    "@eslint/js": "^9.2.0",
    "@types/jest": "^29.5.14",
    "@types/node": "^22.15.30",
    "eslint": "^9.19.0",
    "globals": "^15.2.0",
    "jest": "^29.7.0",
    "ts-jest": "^29.2.5",
    "ts-node": "^10.9.2",
    "typescript": "^5.7.3",
    "typescript-eslint": "^8.23.0"
  }
}<|MERGE_RESOLUTION|>--- conflicted
+++ resolved
@@ -1,10 +1,6 @@
 {
   "name": "@nodots-llc/backgammon-core",
-<<<<<<< HEAD
-  "version": "3.2.1",
-=======
   "version": "3.3.0",
->>>>>>> e6cff6b3
   "description": "Game logic for backgammon",
   "main": "dist/index.js",
   "types": "dist/index.d.ts",
@@ -43,12 +39,8 @@
     "publish:npm": "npm publish --access public"
   },
   "dependencies": {
-<<<<<<< HEAD
-    "@nodots-llc/backgammon-types": "^3.2.1",
-=======
     "@nodots-llc/backgammon-ai": "^3.2.1",
     "@nodots-llc/backgammon-types": "^3.3.0",
->>>>>>> e6cff6b3
     "uuid": "^11.1.0"
   },
   "devDependencies": {
