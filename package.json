--- conflicted
+++ resolved
@@ -1,10 +1,6 @@
 {
   "name": "@nodots-llc/backgammon-core",
-<<<<<<< HEAD
-  "version": "3.5.1",
-=======
   "version": "3.6.0",
->>>>>>> 83e0b275
   "description": "Game logic for backgammon",
   "main": "dist/index.js",
   "types": "dist/index.d.ts",
@@ -40,20 +36,13 @@
     "simulate:debug": "ts-node src/scripts/debugSingleGame.ts",
     "simulate:log": "ts-node src/scripts/logSingleGame.ts",
     "simulate:gnu-vs-nodots": "ts-node src/scripts/simulateGnuVsNodots.ts",
-<<<<<<< HEAD
-=======
     "simulate:gnu-vs-nodots-1000": "ts-node src/scripts/simulateGnuVsNodots1000.ts",
->>>>>>> 83e0b275
     "install:latest-types": "rm -rf node_modules package-lock.json && npm install",
     "publish:npm": "npm publish --access public"
   },
   "dependencies": {
     "@nodots-llc/backgammon-ai": "^3.5.0",
-<<<<<<< HEAD
-    "@nodots-llc/backgammon-types": "^3.5.0",
-=======
     "@nodots-llc/backgammon-types": "^3.6.0",
->>>>>>> 83e0b275
     "uuid": "^11.1.0"
   },
   "devDependencies": {
