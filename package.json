--- conflicted
+++ resolved
@@ -1,10 +1,6 @@
 {
   "name": "@nodots-llc/backgammon-core",
-<<<<<<< HEAD
-  "version": "3.6.3",
-=======
   "version": "3.7.0",
->>>>>>> 9804b8ff
   "description": "Game logic for backgammon",
   "main": "dist/index.js",
   "types": "dist/index.d.ts",
