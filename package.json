--- conflicted
+++ resolved
@@ -1,10 +1,6 @@
 {
   "name": "@nodots-llc/backgammon-core",
-<<<<<<< HEAD
-  "version": "4.5.0",
-=======
   "version": "4.5.1",
->>>>>>> 9322c456
   "description": "Core game logic for Nodots Backgammon",
   "main": "dist/index.js",
   "types": "dist/index.d.ts",
@@ -22,12 +18,7 @@
   "author": "Ken Riley <kenr@nodots.com>",
   "license": "MIT",
   "publishConfig": {
-<<<<<<< HEAD
-    "access": "public",
-    "provenance": true
-=======
     "access": "public"
->>>>>>> 9322c456
   },
   "repository": {
     "type": "git",
@@ -59,13 +50,6 @@
     "simulate:until-win": "NODE_OPTIONS= ts-node src/scripts/simulate.ts 0",
     "simulate:batch": "NODE_OPTIONS= NODOTS_SIM_FAST=1 NODOTS_SIM_QUIET=1 NODOTS_LOG_SILENT=1 ts-node src/scripts/simulateBatch.ts",
     "install:latest-types": "rm -rf node_modules package-lock.json && npm install",
-<<<<<<< HEAD
-    "publish:npm": "npm publish --access public --provenance",
-    "prepublishOnly": "npm run build"
-  },
-  "dependencies": {
-    "@nodots-llc/backgammon-types": "^4.5.0",
-=======
     "release": "npm run build && npm publish --access public",
     "release:provenance": "npm run build && npm publish --access public --provenance",
     "publish:dry-run": "npm run build && npm publish --access public --dry-run",
@@ -73,11 +57,11 @@
   },
   "dependencies": {
     "@nodots-llc/backgammon-types": "^4.5.1",
->>>>>>> 9322c456
     "uuid": "^11.1.0"
   },
   "devDependencies": {
     "@eslint/js": "^9.2.0",
+    "@nodots-llc/gnubg-hints": "^1.0.2",
     "@nodots-llc/gnubg-hints": "^1.0.2",
     "@types/jest": "^29.5.14",
     "@types/node": "^22.15.30",
@@ -91,8 +75,7 @@
   },
   "engines": {
     "node": ">=18"
-  }
-  ,
+  },
   "engines": {
     "node": ">=18"
   }
