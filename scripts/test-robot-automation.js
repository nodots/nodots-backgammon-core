--- conflicted
+++ resolved
@@ -48,11 +48,7 @@
   console.log(`Initial state: ${game.stateKind}`)
 
   let turnCount = 0
-<<<<<<< HEAD
-  const maxTurns = 50 // Reduced from 100 to catch issues faster
-=======
   const maxTurns = 80 // Reduced from 100 to catch issues faster
->>>>>>> 83e0b275
 
   while (turnCount < maxTurns) {
     turnCount++
